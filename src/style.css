--- conflicted
+++ resolved
@@ -629,12 +629,8 @@
 .document.in  { opacity: 1; bottom: 0    }
 .document.out { opacity: 0; bottom: -20px }
 
-<<<<<<< HEAD
 .document>.sidebar {
-=======
-.document .sidebar {
     z-index: 1;
->>>>>>> 13baced0
     position: absolute;
     top: 1em;
     width: 2.5em;
@@ -649,12 +645,8 @@
     margin-left: .75em;
     transition: all .2s ease;
 }
-<<<<<<< HEAD
+
 .document>.sidebar span {
-=======
-
-.document span {
->>>>>>> 13baced0
     display: block;
     text-align: center;
     opacity: 0;
@@ -669,11 +661,7 @@
 .document .save:hover span { color: #5a0; opacity: 1 }
 .document .save:hover, .document .exit:hover { cursor: pointer }
 
-<<<<<<< HEAD
 .document.readonly .save { display: none }
-=======
-.document .save { display: none } /*Remove this line to show the save button */
->>>>>>> 13baced0
 /* ============================ Text Editor ============================ */
 .document .text-editor {
     position: relative;

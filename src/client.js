--- conflicted
+++ resolved
@@ -553,15 +553,6 @@
         }
 
         $("#create-folder").register("click", function () {
-<<<<<<< HEAD
-            var dummyFolder = $('<li class="data-row new-folder" data-type="folder">' +
-                                    '<span class="sprite sprite-folder-open"></span>' +
-                                    '<span class="folder-link entry-link"></span>' +
-                                '</li>');
-            dummyFolder.appendTo("#content ul");
-            var view = dummyFolder.parents(".view");
-            entryRename(dummyFolder, function (success, oldVal, newVal) {
-=======
             var dummyFolder, wasEmpty,
                 dummyHtml = '<li class="data-row new-folder" data-type="folder">' +
                                 '<span class="sprite sprite-folder-open"></span>' +
@@ -575,8 +566,8 @@
                 $(dummyHtml).appendTo("#content ul");
             }
             dummyFolder = $(".data-row.new-folder");
+            var view = dummyFolder.parents(".view");
             entryRename(dummyFolder, wasEmpty, function (success, oldVal, newVal) {
->>>>>>> aa3e5742
                 if (success) {
                     showSpinner();
                     sendMessage(0, "CREATE_FOLDER",
@@ -1349,11 +1340,12 @@
         // Rename a file/folder
         $("#entry-menu .rename").register("click", function (event) {
             if (droppy.socketWait) return;
-            var entry = $("#entry-menu").data("target");
+            var entry = $("#entry-menu").data("target"),
+                vId = entry.parents(".view")[0].vId;
             entryRename(entry, false, function (success, oldVal, newVal) {
                 if (success) {
                     showSpinner();
-                    sendMessage(null, "RENAME", { "old": oldVal, "new": newVal });
+                    sendMessage(vId, "RENAME", { "old": oldVal, "new": newVal });
                 }
             });
             event.stopPropagation();

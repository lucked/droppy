/*global CodeMirror */

(function ($, window, document) {
    "use strict";
    var droppy = {};
    initVariables();
// ============================================================================
//  Feature Detects
// ============================================================================
    droppy.detects = {
        animation : (function () {
            var props = ["animation", "-moz-animation", "-webkit-animation", "-ms-animation"],
                   el = document.createElement("div");
            while (props.length) {
                if (props.pop() in el.style) return true;
            }
            return false;
        })(),
        fileinputdirectory : (function () {
            var props = ["directory", "mozdirectory", "webkitdirectory", "msdirectory"],
                   el = document.createElement("input");
            while (props.length) {
                if (props.pop() in el) return true;
            }
            return false;
        })()
    };
// ============================================================================
//  localStorage wrapper functions
// ============================================================================
    $(function () {
        var prefs, doSave, defaults = {
            volume : 0.5,
            theme: "mdn-like",
            indentWithTabs : false,
            indentUnit : 4,
            lineWrapping: false,
            hasLoggedOut : false,
            clickAction: "download",
            renameExistingOnUpload: false
        };
        // Load prefs and set missing ones to their default
        prefs = JSON.parse(localStorage.getItem("prefs")) || {};
        for (var pref in defaults) {
            if (defaults.hasOwnProperty(pref)) {
                if (prefs[pref] === undefined) {
                    doSave = true;
                    prefs[pref] = defaults[pref];
                }
            }
        }
        if (doSave) localStorage.setItem("prefs", JSON.stringify(prefs));

        // Get a variable from localStorage
        droppy.get = function (pref) {
            prefs = JSON.parse(localStorage.getItem("prefs"));
            return prefs[pref];
        };

        // Save a variable to localStorage
        droppy.set = function (pref, value) {
            prefs[pref] = value;
            localStorage.setItem("prefs", JSON.stringify(prefs));
        };
    });
// ============================================================================
//  Set up a few more things
// ============================================================================
    // Add the dataTransfer property to the drag-and-drop events
    $.event.props.push("dataTransfer");

    // Shorthand for safe event listeners
    $.fn.register = function (events, callback) {
        return this.off(events).on(events, callback);
    };

    // Class swapping helper
    $.fn.replaceClass = function (match, replacement) {
        var elem, classes, classMatch, i = this.length - 1, hasClass = false;
        for (; i >= 0; i--) {
            elem = this[i];
            if (typeof elem === "undefined") return false;
            classes = elem.className.split(" ").filter(function (className) {
                if (className === match) return false;
                if (className === replacement) hasClass = true;

                classMatch = className.match(match);
                // filter out if the entire capture matches the entire className
                if (classMatch) return classMatch[0] !== className || classMatch[0] === replacement;
                else return true;
            });
            if (!hasClass) classes.push(replacement);
            elem.className = classes.join(" ");
        }
        return this;
    };

    // Set a new class on an element, and make sure it is ready to be transitioned.
    $.fn.setTransitionClass = function (oldclass, newclass) {
        if (typeof newclass === "undefined") {
            newclass = oldclass;
            oldclass = null;
        }
        if (droppy.detects.animation) {
            // Add a pseudo-animation to the element. When the "animationstart" event
            // is fired on the element, we know it is ready to be transitioned.
            this.css("animation", "nodeInserted 0.001s");

            // Set the new and oldclass as data attributes.
            if (oldclass) this.data("oldclass", oldclass);
            this.data("newclass", newclass);
        } else {
            // If we don't support animations, fallback to a simple timeout
            setTimeout(function () {
                if (oldclass) this.replaceClass(oldclass, newclass);
                else this.addClass(newclass);
            }, 30);
        }
        return this;
    };

    if (droppy.detects.animation) {
        var animStart = function (event) {
            if (event.animationName === "nodeInserted") {
                var target = $(event.target),
                    newClass = target.data("newclass"),
                    oldClass = target.data("oldclass");
                // Clean up our data attribute and remove the animation
                target.removeData("newclass").css("animation", "");

                // Set transition classes
                if (oldClass) target.removeData("oldclass").replaceClass(oldClass, newClass);
                else target.addClass(newClass);
            }
        };
        // Listen for the animation event for our pseudo-animation
        ["animationstart", "mozAnimationStart", "webkitAnimationStart", "MSAnimationStart"].forEach(function (eventName) {
            document.addEventListener(eventName, animStart, false);
        });
    }

    // Alias requestAnimationFrame
    var requestAnimation = (function () {
        return window.requestAnimationFrame ||
               window.mozRequestAnimationFrame ||
               window.webkitRequestAnimationFrame ||
               function (callback) { setTimeout(callback, 1000 / 60); };
    })();

    // UA check for https://bugzilla.mozilla.org/show_bug.cgi?id=878058 and another IE styling issue
    if (navigator.userAgent.toLowerCase().indexOf("firefox") > -1)
        $("html").addClass("firefox");
    else if (navigator.userAgent.toLowerCase().indexOf("msie") > -1)
        $("html").addClass("ie");
// ============================================================================
//  Map touch events to mouse events when necessary
// ============================================================================
    if ("ontouchstart" in document.documentElement) {
        $(function () {
            function touchHandler(event) {
                var touch = event.changedTouches[0],
                    simulatedEvent = document.createEvent("MouseEvent");
                simulatedEvent.initMouseEvent({
                    touchstart: "mousedown",
                    touchmove: "mousemove",
                    touchend: "mouseup"
                }[event.type], true, true, window, 1,
                    touch.screenX, touch.screenY,
                    touch.clientX, touch.clientY, false,
                    false, false, false, 0, null);
                touch.target.dispatchEvent(simulatedEvent);
                event.preventDefault();
            }
            document.addEventListener("touchstart", touchHandler, true);
            document.addEventListener("touchmove", touchHandler, true);
            document.addEventListener("touchend", touchHandler, true);
            document.addEventListener("touchcancel", touchHandler, true);
        });
    }
// ============================================================================
//  View handling
// ============================================================================
    function getView(id) {
        if (id) {
            return $(droppy.views[id]);
        } else {
            var view;
            droppy.views.every(function (el) { // get first element not undefined
                view = el;
            });
            return $(view);
        }
    }

    function newView(dest, vId) {
        var view = $("<div class=\"view\">" +
                        "<ul class=\"path\"></ul>" +
                        "<div class=\"content\"></div>" +
                        "<div class=\"dropzone\">" + droppy.svg["upload-cloud"] + "</div>" +
                    "</div>");
        destroyView(vId);
        view.appendTo("#view-container");
        view[0].vId = vId;
        view[0].currentFolder = "/";
        droppy.views[vId] = view[0];
        if (dest) updateLocation(view, dest);
        return getView(vId);
    }
    function destroyView(vId) {
        getView(vId).remove();
        droppy.views = droppy.views.filter(function (view, index) { // Remove view from views array
            return index !== vId;
        });
        sendMessage(vId, "DESTROY_VIEW");
    }

    function contentWrap(view) {
        return $('<div class="new content ' + view[0].animDirection + '"></div>');
    }

// ============================================================================
//  Page loading functions
// ============================================================================
    // Load both the content for the site and svg data, and continue loading once both requests finish
    $(getPage);

    function getPage() {
        $.when($.ajax("/!/content/" + Math.random().toString(36).substr(2, 4)), $.ajax("/!/svg")).then(function (dataReq, svgReq) {
            droppy.svg = JSON.parse(svgReq[0]);
            loadPage(dataReq[2].getResponseHeader("X-Page-Type"), prepareSVG(dataReq[0]));
        });
    }
    // Switch the page content with an animation
    function loadPage(type, data) {
        $("body").append('<div id="newpage">' + data + '</div>');
        var newPage = $("#newpage"), oldPage = $("#page");
        if (type === "main") {
            initMainPage();
            initEntryMenu();
            requestAnimation(function () {
                oldPage.replaceClass("in", "out");
                if (droppy.socketWait) showSpinner();
                finalize();
            });
        } else if (type === "auth" || type === "firstrun") {
            initAuthPage(type === "firstrun");
            requestAnimation(function () {
                oldPage.replaceClass("in", "out");
                $("#center-box").removeClass("out");
                if (type === "firstrun") {
                    $("#login-info").text("Hello! Choose your creditentials.");
                    $("#login-info-box").addClass("info");
                } else if (droppy.get("hasLoggedOut")) {
                    $("#login-info").text("Logged out!");
                    $("#login-info-box").addClass("info");
                    droppy.set("hasLoggedOut", false);
                }
                finalize();
            });
        }

        // Switch ID of #newpage for further animation
        function finalize() {
            oldPage.remove();
            newPage.attr("id", "page");
        }
    }

    function requestPage(reload) {
        // This page reload on login should be removed at some point in the future, it's here for these reasons:
        //  - Chrome won't offer password saving without it
        //  - There's a bug with the view not getting properly re-initialized after a logout/login, this works around it
        if (reload)
            window.location.reload(false);
        else
            getPage();
    }

// ============================================================================
//  WebSocket functions
// ============================================================================
    var retries = 5, retryTimeout = 4000;
    function openSocket() {
        var protocol = document.location.protocol === "https:" ? "wss://" : "ws://";
        droppy.socket = new WebSocket(protocol + document.location.host + "/websocket");
        droppy.socket.onopen = function () {
            retries = 5; // reset retries on connection loss
            // Request settings when droppy.debug is uninitialized, could use another variable too.
            if (droppy.debug === null) droppy.socket.send(JSON.stringify({type: "REQUEST_SETTINGS"}));
            else if (droppy.debug) location.reload() // if in debug mode reload to see changes to client.js
            if (droppy.queuedData)
                sendMessage();
            else {
                // Create new view with initiallizing
                newView(normalizePath(decodeURIComponent(window.location.pathname)), 0);
                if (window.location.hash.length)
                    droppy.split(normalizePath(decodeURIComponent(window.location.hash.slice(1))));
            }
        };

        // Close codes: https://developer.mozilla.org/en-US/docs/Web/API/CloseEvent#Close_codes
        droppy.socket.onclose = function (event) {
            if (droppy.get("hasLoggedOut") || event.code === 4000) return;
            if (event.code >= 1001 && event.code < 3999) {
                if (retries > 0) {
                    // Gracefully reconnect on abnormal closure of the socket, 1 retry every 4 seconds, 20 seconds total.
                    // TODO: Indicate connection drop in the UI, especially on close code 1006
                    setTimeout(function () {
                        openSocket();
                        retries--;
                    }, retryTimeout);
                }
            } else if (droppy.reopen) {
                droppy.reopen = false;
                openSocket();
            }
        };

        droppy.socket.onmessage = function (event) {
            if (event.data === "ping") // respond to server keepAlive
                return droppy.socket.send("pong");
            else
                droppy.socketWait = false;
            var msg = JSON.parse(event.data),
                vId = msg.vId,
                view;
            switch (msg.type) {
            case "UPDATE_DIRECTORY":
                view = getView(vId);
                if ((!view || view[0].isUploading) && !view[0].switchRequest) return;
                view[0].switchRequest = false;
                if (msg.sizes) {
                    addSizes(view, msg.folder, msg.data);
                } else {
                    showSpinner(view);
                    if ((msg.folder !== getViewLocation(view)) || !view[0].loaded) {
                        view[0].loaded = true; // Ensure to update path on the first load
                        if (view[0].vId === 0)
                            updateTitle(msg.folder, true);
                        view[0].currentFile = null;
                        view[0].currentFolder = msg.folder;
                        updatePath(view);
                    }
                    view[0].currentData = msg.data;
                    view.attr("data-type", "directory");
                    openDirectory(view);
                }
                break;
            case "UPDATE_BE_FILE":
                view = getView(vId);
                view[0].currentFolder = msg.folder;
                view[0].currentFile = msg.file;
                updatePath(view);
                openFile(view);
                break;
            case "UPLOAD_DONE":
                view = getView(vId);
                if (droppy.zeroFiles.length) {
                    sendMessage(vId, "ZERO_FILES", droppy.zeroFiles);
                    droppy.zeroFiles = [];
                } else {
                    view[0].isUploading = false;
                    updateTitle(getView(vId)[0].currentFolder, true);
                    view.find(".upload-info").setTransitionClass("in", "out");
                    view.find(".data-row.uploading").removeClass("uploading");
                    setTimeout(function () {
                        view.find(".upload-bar-inner").removeAttr("style");
                    }, 200);
                    view.find(".icon-uploading").remove();
                    hideSpinner(view);
                }
                break;
            case "UPDATE_CSS":
                reloadCSS(msg.css);
                break;
            case "SHORTLINK":
                var box = $("#info-box");
                box.attr("class", "info in");
                box.children("h1").text("Shortlink");
                box.children("span").text(window.location.protocol + "//" + window.location.host + "/$/" +  msg.link);
                toggleCatcher();
                // Select the span for to user to copy
                box.children("span").on("click", function () {
                    var selection = window.getSelection(),
                    range = document.createRange();
                    range.selectNodeContents(box.children("span")[0]);
                    selection.removeAllRanges();
                    selection.addRange(range);
                });
                break;
            case "USER_LIST":
                if (!$("#options-box").hasClass("in"))
                    showOptions(msg.users);
                else
                    updateUsers(msg.users);
                break;
            case "SAVE_STATUS":
                view = getView(vId);
                hideSpinner(view);
                view.find(".path li:last-child").removeClass("dirty").addClass(msg.status === 0 ? "saved" : "save-failed"); // TODO: Change to be view-relative
                setTimeout(function () { view.find(".path li:last-child").removeClass("saved save-failed"); }, 1000); // TODO: Change to be view-relative
                break;
            case "SETTINGS":
                droppy.debug = msg.settings.debug;
                droppy.demoMode = msg.settings.demoMode;
                droppy.noLogin = msg.settings.noLogin;
                if (droppy.demoMode || droppy.noLogin)
                    $("#logout-button").addClass("disabled").attr("title", "Signing out is disabled.");
                else
                    $("#logout-button").register("click", function () {
                        if (droppy.socket) droppy.socket.close(4001);
                        deleteCookie("session");
                        initVariables(); // Reset vars to their init state
                        droppy.set("hasLoggedOut", true);
                        requestPage();
                    });
                break;
            case "ERROR":
                var infobox = $("#info-box");
                infobox.attr("class", "error in");
                infobox.children("h1").text("Error");
                infobox.children("span").text(msg.text);
                setTimeout(function () {
                    infobox.removeAttr("class");
                }, 4000);
                hideSpinner(getView(vId));
                break;
            }
        };
    }
    function sendMessage(vId, type, data) {
        var sendObject = { vId: vId, type: type, data: data};
        if (droppy.socket.readyState === 1) { // open
            // Lock the UI while we wait for a socket response
            droppy.socketWait = true;

            // Unlock the UI in case we get no socket resonse after waiting for 1 second
            setTimeout(function () {
                droppy.socketWait = false;
            }, 1000);

            if (droppy.queuedData) {
                droppy.socket.send(droppy.queuedData);
                droppy.queuedData = null;
            }
            droppy.socket.send(JSON.stringify(sendObject));
        } else {
            // We can't send right now, so queue up the last added message to be sent later
            droppy.queuedData = JSON.stringify(sendObject);

            if (droppy.socket.readyState === 2) { // closing
                // Socket is closing, queue a re-opening
                droppy.reopen = true;
            } else if (droppy.socket.readyState === 3) { // closed
                // Socket is closed, we can re-open it right now
                openSocket();
            }
        }
    }

    // Close the socket gracefully before navigating away
    $(window).register("beforeunload", function () {
        if (droppy.socket && droppy.socket.readyState < 2) {
            // 1001 aka CLOSE_GOING_AWAY is a valid status code, though Firefox still throws an INVALID_ACCESS_ERR
            // https://developer.mozilla.org/en-US/docs/Web/API/CloseEvent#Close_codes
            try {
                droppy.socket.close(1001);
            } catch (error) {
                try {
                    droppy.socket.close();
                } catch (closeError) {}
            }
        }
    });

// ============================================================================
//  Authentication page
// ============================================================================
    function initAuthPage(firstrun) {
        var loginform = $("#center-box"),
            submit    = $("#submit"),
            form      = $("#form");

        // Auto-focus the user input on load
        $("#user").focus();

        // Remove invalid class on user action
        $(".login-input").register("click keydown focus", function () {
            $("#login-info-box").removeClass("info error");
            submit.removeClass("invalid");
            loginform.removeClass("invalid");
        });

        // Return submits the form
        $(".login-input").register("keyup", function (event) {
            if (event.keyCode === 13) {
                form.submit();
            }
        });

        // Spacebar toggles the checkbox
        $("#remember").register("keyup", function (event) {
            if (event.keyCode === 32) {
                $("#remember > input").trigger("click");
            }
        });

        submit.register("click", function () { form.submit(); });
        form.register("submit", function () {
            $.ajax({
                type: "POST",
                url: (firstrun ? "/adduser" : "/login"),
                dataType: "json",
                data: form.serialize(),
                complete: function (response) {
                    if (response.status  === 202) {
                        requestPage(true);
                    } else if (response.status === 401) {
                        submit.addClass("invalid");
                        loginform.addClass("invalid");
                        $("#login-info").text(firstrun ? "Please fill both fields." : "Wrong login!");
                        if (!firstrun) $("#pass").val("").focus();
                        if ($("#login-info-box").hasClass("error")) {
                            $("#login-info").addClass("shake");
                            setTimeout(function () {
                                $("#login-info").removeClass("shake");
                            }, 500);
                        }
                        $("#login-info-box").attr("class", "error");
                    }
                },
            });
        });
    }
// ============================================================================
//  Main page
// ============================================================================
    function initMainPage() {
        // Open the WebSocket
        openSocket();

        // Re-fit path line after 100ms of no resizing
        var resizeTimeout;
        $(window).register("resize", function () {
            clearTimeout(resizeTimeout);
            resizeTimeout = setTimeout(function () {
                $(".view").each(function () {
                    checkPathOverflow($(this));
                });
            }, 100);
        });

        var fileInput = $("#file");
        fileInput.register("change", function (event) {
            if (droppy.detects.fileinputdirectory && event.target.files.length > 0 && "webkitRelativePath" in event.target.files[0]) {
                var files = event.target.files;
                var obj = {};
                for (var i = 0; i < files.length; i++) {
                    var path = files[i].webkitRelativePath, name = files[i].name;
                    if (path) {
                        if (name === ".")
                            obj[path] = {};
                        else
                            obj[path] = files[i];
                    } else {
                        obj[files[i].name] = files[i];
                    }
                }
                upload(getView(), obj); // TODO: view relative
            } else if ($("#file").val()) {
                upload(getView(), $("#file").get(0).files);
            }
            $("#file").val(""); // Reset the input
        });

        // File upload button
        $("#upload-file-button").register("click", function () {
            // Remove the directory attributes so we get a file picker dialog!
            if (droppy.detects.fileinputdirectory)
                $("#file").removeAttr("directory msdirectory mozdirectory webkitdirectory");
            $("#file").click();
        });

        // Folder upload button - check if we support directory uploads
        if (droppy.detects.fileinputdirectory) {
            // Directory uploads supported - enable the button
            $("#upload-folder-button").register("click", function () {
                // Set the directory attribute so we get a directory picker dialog
                fileInput.attr({
                    directory: "directory",
                    msdirectory: "msdirectory",
                    mozdirectory: "mozdirectory",
                    webkitdirectory: "webkitdirectory"
                });
                fileInput.click();
            });
        } else {
            // No directory upload support - disable the button
            $("#upload-folder-button")
                .addClass("disabled")
                .attr("title", "Sorry, your browser doesn't support directory uploading yet!");
        }

        $("#create-folder-button").register("click", function () {
            var dummyFolder, wasEmpty,
                view = getView(), // TODO: Create folder in last active view
                dummyHtml = '<li class="data-row new-folder" data-type="folder">' +
                                '<span class="sprite sprite-folder-open"></span>' +
                                '<a class="folder-link entry-link"></a>' +
                            '</li>';

            if (view.find(".empty").length > 0) {
                view.find(".content").html("<ul>" + getHeaderHTML() + dummyHtml + "</ul>");
                wasEmpty = true;
            } else {
                view.find(".content ul").prepend(dummyHtml);
            }
            dummyFolder = $(".data-row.new-folder");
            view.find(".content").scrollTop(0);
            entryRename(view, dummyFolder, wasEmpty, function (success, oldVal, newVal) {
                if (success) {
                    showSpinner(view);
                    sendMessage(view[0].vId, "CREATE_FOLDER", newVal);
                }
                dummyFolder.remove();
            });
        });

        $("#split-button").register("click", function () { split(); });

        var split = droppy.split = function (dest) {
            var first, second, button;
            button = $("#split-button");
            button.off("click");
            first = getView(0);
            if (droppy.views.length === 1) {
                first.addClass("left");
                if (typeof dest !== "string")
                    if (first[0].currentFile)
                        dest = fixRootPath(first[0].currentFolder + "/" + first[0].currentFile);
                    else
                        dest = fixRootPath(first[0].currentFolder);
                second = newView(dest, 1).addClass("right");
                button.children(".button-text").text("Merge");
                button.attr("title", "Merge views back into a single one");
            } else {
                destroyView(1);
                window.history.replaceState(null, null, first[0].currentFolder); // removes the hash
                getView(0).removeClass("left");
                button.children(".button-text").text("Split");
                button.attr("title", "Split the view in half");
            }
            first.one("transitionend webkitTransitionEnd msTransitionEnd", function (event) {
                button.register("click", split);
                event.stopPropagation();
            });
        };

        $("#about-button").register("click", function () {
            requestAnimation(function () {
                $("#about-box").attr("class", $("#about-box").attr("class") !== "in" ? "in" : "out");
                toggleCatcher();
            });
        });

        $("#options-button").register("click", function () {
            sendMessage(null, "GET_USERS");
        });

        // Hide modals when clicking outside their box
        $("#click-catcher").register("click", function () {
            $("#options-box").replaceClass("in", "out");
            $("#about-box").replaceClass("in", "out");
            $("#entry-menu").replaceClass("in", "out");
            $("#drop-select").removeAttr("class");
            $("#info-box").removeAttr("class");
            toggleCatcher();
        });

        // ============================================================================
        //  Audio functions / events
        // ============================================================================

        var slider     = $("#volume-slider"),
            volumeIcon = $("#volume-icon"),
            controls   = $("#audio-controls"),
            seekbar    = $("#seekbar"),
            level      = $("#volume-level"),
            tooltip    = $("#tooltip"),
            player     = $("#audio-player")[0];

        volumeIcon.register("click", function () {
            slider.attr("class", slider.attr("class") === "" ? "in" : "");
            level.attr("class", level.attr("class") === "" ? "in" : "");
        });

        seekbar.register("click", function (event) {
            player.currentTime = player.duration * (event.clientX / window.innerWidth);
        });

        seekbar.register("mousemove", debounce(function (event) {
            if (!player.duration) return;
            var left = event.clientX;
            tooltip.css("bottom", ($(window).height() - seekbar[0].getBoundingClientRect().top + 8) + "px");
            tooltip.css("left", (left - tooltip.width() / 2 - 3), + "px");
            tooltip.attr("class", "in");
            tooltip.text(secsToTime(player.duration * (event.clientX / window.innerWidth)));
        }), 50);

        seekbar.register("mouseleave", debounce(function () {
            tooltip.removeAttr("class");
        }), 50);

        function onWheel(event) {
            setVolume(event.wheelDelta || -event.detail);
            slider.attr("class", "in");
            level.attr("class", "in");
        }

        volumeIcon[0].addEventListener("mousewheel", onWheel, false);
        volumeIcon[0].addEventListener("DOMMouseScroll", onWheel, false);
        slider[0].addEventListener("mousewheel", onWheel, false);
        slider[0].addEventListener("DOMMouseScroll", onWheel, false);

        player.volume = droppy.get("volume");
        slider.val(player.volume * 100);

        var volumeTimeout;
        function setVolume(delta) {
            clearTimeout(volumeTimeout);
            volumeTimeout = setTimeout(function () {
                slider.attr("class", "");
                level.attr("class", "");
            }, 2000);
            var volume = player.volume;
            if (typeof delta === "number") {
                if (delta > 0) {
                    volume += 0.05;
                    if (volume > 1) volume = 1;
                } else {
                    volume -= 0.05;
                    if (volume < 0) volume = 0;
                }
            } else {
                volume = slider.val() / 100;
            }

            player.volume = volume;
            droppy.set("volume", volume);
            slider.val(volume * 100);
            level.text(Math.round(volume * 100) + "%");

            if (player.volume === 0) volumeIcon.html(droppy.svg["volume-mute"]);
            else if (player.volume <= 0.33) volumeIcon.html(droppy.svg["volume-low"]);
            else if (player.volume <= 0.67) volumeIcon.html(droppy.svg["volume-medium"]);
            else volumeIcon.html(droppy.svg["volume-high"]);
        }

        slider.register("input", setVolume);
        setVolume();

        var played = $("#seekbar-played"),
            loaded = $("#seekbar-loaded"),
            fullyLoaded;

        function updater() {
            var cur  = player.currentTime,
                max  = player.duration;

            if (player.buffered && !fullyLoaded) {
                var loadProgress = player.buffered.end(0) / max * 100;
                loaded.css("width", loadProgress  + "%");
                if (loadProgress === 100) fullyLoaded = true;
            }

            if (!cur || !max) return;
            played.css("width", (cur  / max * 100)  + "%");
            $("#time-cur").text(secsToTime(cur));
            $("#time-max").text(secsToTime(max));
        }

        function playing() {
            var matches = $(player).attr("src").match(/(.+)\/(.+)\./);
            droppy.isPlaying = true;
            updateTitle(getView()[0].currentFolder, true);
            $("#audio-title").text(matches[matches.length - 1].replace(/_/g, " ").replace(/\s+/, " "));
            controls.attr("class", "in");
            fullyLoaded = false;
            droppy.audioUpdater = setInterval(updater, 100);
        }

        function stop(event) {
            if (event.type === "ended") {
                var next = $(".playing").next();
                preparePlayback($((next.length) ? next.find(".icon-play") : $(".content ul").find(".icon-play").first()));
            }
            $("#audio-title").html("");
            if (droppy.audioUpdater) {
                clearInterval(droppy.audioUpdater);
                droppy.audioUpdater = null;
            }
            droppy.isPlaying = false;
            updateTitle(getView()[0].currentFolder, true);
            setTimeout(function () {
                if (!droppy.isPlaying) {
                    controls.attr("class", "out");
                }
            }, 500);
        }

        // Playback events : http://www.w3.org/wiki/HTML/Elements/audio#Media_Events
        player.addEventListener("pause", stop);
        player.addEventListener("ended", stop);
        player.addEventListener("playing", playing);
    }
    // ============================================================================
    //  Upload functions
    // ============================================================================
    var numFiles, formLength;
    function upload(view, data) {
        var formData = new FormData();

        droppy.zeroFiles = [];
        numFiles = 0;
        formLength = 0;
        if (!data) return;
        if (Object.prototype.toString.call(data) !== "[object Object]") { // We got a FileList
            if (data.length === 0) return;
            for (var i = 0, len = data.length; i < len; i++) {
                var filename = encodeURIComponent(data[i].name);
                numFiles++;
                getView()[0].currentData[filename] = {
                    size  : data[i].size,
                    type  : "nf",
                    mtime : Date.now()
                };
                // Don't include Zero-Byte files as uploads will freeze in IE if we attempt to upload them
                // https://github.com/silverwind/droppy/issues/10
                if (data[i].size === 0) {
                    droppy.zeroFiles.push((view[0].currentFolder === "/") ? "/" + filename : view[0].currentFolder + "/" + filename);
                } else {
                    formLength++;
                    formData.append(filename, data[i], filename);
                }
            }
        } else { // We got an object for recursive folder uploads
            var addedDirs = {};
            for (var path in data) {
                if (data.hasOwnProperty(path)) {
                    formLength++;
                    formData.append(path, data[path], encodeURIComponent(path));
                    var name = (path.indexOf("/") > 1) ? path.substring(0, path.indexOf("/")) : path;
                    switch (Object.prototype.toString.call(data[path])) {
                    case "[object Object]":
                        if (!addedDirs[name] && data.hasOwnProperty(path)) {
                            view[0].currentData[name] = {
                                size : 0,
                                type : "nd",
                                mtime : Date.now()
                            };
                            addedDirs[name] = true;
                        }
                        break;
                    case "[object File]":
                        numFiles++;
                        if (!addedDirs[name]) {
                            view[0].currentData[name] = {
                                size  : data[path].size,
                                type  : "nf",
                                mtime : Date.now()
                            };
                        }
                        break;
                    }
                }
            }
        }

        // Load the new files into view
        openDirectory(view, true);

        // Create the XHR2 and bind the progress events
        var xhr = new XMLHttpRequest();
        xhr.upload.addEventListener("progress", function (event) { uploadProgress(view, event); }, false);
        xhr.upload.addEventListener("load", function () { uploadDone(view); }, false);
        xhr.upload.addEventListener("error", function () { uploadDone(view); }, false);

        // Init the UI
        uploadInit(view, numFiles);
        $(".upload-cancel").register("click", function () {
            xhr.abort();
            uploadCancel(view);
        });

        // And send the files
        view[0].isUploading = true;

        if (formLength) {
            xhr.open("POST", "/upload?" + $.param({
                vId : view[0].vId,
                to  : encodeURIComponent(view[0].currentFolder),
                r   : droppy.get("renameExistingOnUpload")
            }));
            xhr.send(formData);
        } else if (droppy.zeroFiles.length) {
            sendMessage(view[0].vId, "ZERO_FILES", droppy.zeroFiles);
        }
    }
    var start, lastUpdate;
    function uploadInit(view, numFiles) {
        var uploadInfo = '<section class="upload-info out">' +
                '<div class="upload-bar">' +
                    '<div class="upload-bar-inner"></div>' +
                '</div>' +
                '<span class="upload-status">' +
                    '<span class="upload-title"></span>' +
                    '<span class="upload-speed"></span>' +
                '</span>' +
                '<span class="upload-time">' +
                    droppy.svg.time +
                    '<span class="upload-time-left"></span>' +
                    '</span>' +
                '<span class="upload-cancel">' +
                    droppy.svg.remove +
                    '<span>Cancel Upload<span>' +
                '</span>' +
            '</section>';

        start = Date.now();
        if (!view.find(".upload-info").length) view.append(uploadInfo);
        view.find(".upload-info").setTransitionClass("out", "in");
        view.find(".upload-title").text("Uploading " + numFiles + " file" + (numFiles > 1 ? "s" : ""));
        view.find(".upload-bar-inner").css("width", "0%");
        view.find(".upload-time-left").text("");
        view.find(".upload-speed").text("");
        updateTitle("0%");
    }

    function uploadDone(view) {
        view.find(".upload-bar-inner").css("width", "100%");
        view.find(".upload-title").text("Processing...");
    }

    function uploadCancel(view) {
        view.find(".upload-bar-inner").css("width", "0");
        view.find(".upload-title").text("Aborting...");
        $(".uploading").remove(); // Remove preview elements
    }

    function uploadProgress(view, event) {
        if (!event.lengthComputable) return;

        // Update progress every 250ms at most
        if (!lastUpdate || (Date.now() - lastUpdate) >= 250) {
            var bytesSent  = event.loaded,
                bytesTotal = event.total,
                progress   = Math.round((bytesSent / bytesTotal) * 100) + "%",
                speed      = convertToSI(bytesSent / ((Date.now() - start) / 1000), 2),
                elapsed, secs;

            updateTitle(progress);
            view.find(".upload-bar-inner").css("width", progress);
            view.find(".upload-speed").text(speed.size + " " + speed.unit + "/s");

            // Calculate estimated time left
            elapsed = Date.now() - start;
            secs = ((bytesTotal / (bytesSent / elapsed)) - elapsed) / 1000;

            if (secs > 60)
                view.find(".upload-time-left").text(Math.ceil(secs / 60) + " mins");
            else
                view.find(".upload-time-left").text(Math.ceil(secs) + " secs");

            lastUpdate = Date.now();
        }
    }
// ============================================================================
//  General helpers
// ============================================================================
    function entryRename(view, entry, wasEmpty, callback) {
        var canSubmit, exists, valid, inputText, link, namer, nameLength;
        // Populate active files list
        droppy.activeFiles = [];
        view.find(".entry-link").each(function () {
            $(this).removeClass("editing invalid");
            droppy.activeFiles.push($(this).text().toLowerCase());
        });

        // Hide menu, click-catcher and the original link, stop any previous edits
        $("#click-catcher").trigger("mousemove");
        link = entry.find(".entry-link");

        // Add inline elements
        namer = $('<input class="inline-namer" value="' + link.text() + '" placeholder="' + link.text() + '">');
        link.after(namer);

        entry.addClass("editing");

        link.next().register("input", function () {
            inputText = namer.val();
            valid = !/[\\\*\{\}\/\?\|<>"]/.test(inputText);
            exists = false;
            for (var i = 0, len = droppy.activeFiles.length; i < len; i++)
                if (droppy.activeFiles[i] === inputText.toLowerCase()) { exists = true; break; }
            canSubmit = valid && (!exists || inputText === namer.attr("placeholder"));
            // TODO: Better indicator of what's wrong
            if (!canSubmit)
                entry.addClass("invalid");
            else
                entry.removeClass("invalid");
        }).register("keyup", function (event) {
            if (event.keyCode === 27) stopEdit(view); // Escape Key
            if (event.keyCode === 13) submitEdit(view, false, callback); // Return Key
        }).register("focusout", function () {
            submitEdit(view, true, callback);
        });

        nameLength = link.text().lastIndexOf(".");
        namer[0].setSelectionRange(0, nameLength > -1 ? nameLength : link.text().length);
        namer[0].focus();

        function submitEdit(view, skipInvalid, callback) {
            var oldVal = namer.attr("placeholder"),
                newVal = namer.val(),
                success;
            if (canSubmit) {
                if (oldVal !== newVal) {
                    success = true;
                }
                stopEdit(view);
            } else if (exists && !skipInvalid) {
                namer.addClass("shake");
                setTimeout(function () {
                    namer.removeClass("shake");
                }, 500);
            } else {
                success = false;
                stopEdit(view);
            }
            if (typeof success === "boolean" && typeof callback === "function") {
                var oldPath = view[0].currentFolder === "/" ? "/" + oldVal : view[0].currentFolder + "/" + oldVal,
                    newPath = view[0].currentFolder === "/" ? "/" + newVal : view[0].currentFolder + "/" + newVal;
                callback(success, oldPath, newPath);
            }

        }
        function stopEdit(view) {
            view.find(".inline-namer").remove();
            view.find(".data-row.new-folder").remove();
            entry.removeClass("editing invalid");
            if (wasEmpty) view.find(".content").html('<div class="empty">' + droppy.svg["upload-cloud"] + '<div class="text">Add files</div></div>');
        }
    }

    // Toggle the full-screen click catching frame if any modals are shown
    function toggleCatcher() {
        if ($("#about-box").hasClass("in") ||
            $("#options-box").hasClass("in") ||
            $("#info-box").hasClass("in") ||
            $("#entry-menu").hasClass("in") ||
            $("#drop-select").hasClass("in")
        ) {
            $("#click-catcher").attr("class", "in");
        } else {
            $("#click-catcher").attr("class", "out");
        }
    }

    // Update the page title and trim a path to its basename
    function updateTitle(text, isPath) {
        var prefix = "", suffix = "droppy";
        if (isPath) {
            var parts = text.match(/([^\/]+)/gm);
            prefix = parts ? parts[parts.length - 1] : "/";
        } else {
            prefix = text;
        }
        if (droppy.isPlaying) prefix = "\u266B " + prefix; // Unicode audio note to indicate playback in a tab
        document.title = [prefix, suffix].join(" - ");
    }

    // Listen for popstate events, which indicate the user navigated back
    $(window).register("popstate", function () {
        // In recent Chromium builds, this can fire on first page-load, before we even have our socket connected.
        if (!droppy.socket) return;
        updateLocation(null, [decodeURIComponent(window.location.pathname), decodeURIComponent(window.location.hash.slice(1))], true);
    });

    function getViewLocation(view) {
        if (view[0].currentFolder === undefined)
            return ""; // return an empty string so animDirection gets always set to 'forward' on launch
        else
            return fixRootPath(view[0].currentFolder + (view[0].currentFile ? "/" + view[0].currentFile : ""));
    }

    // Update our current location and change the URL to it
    function updateLocation(view, destination, skipPush) {
        if (typeof destination.length !== "number") throw "Destination needs to be string or array";
        // Queue the folder switching if we are mid-animation or waiting for the server
        function sendReq(view, viewDest, time) {
            (function queue(time) {
                if ((!droppy.socketWait && !view[0].isAnimating) || time > 2000) {
                    showSpinner(view);
                    var viewLoc = getViewLocation(view);
                    // Find the direction in which we should animate
                    if (viewDest.length > viewLoc.length) view[0].animDirection = "forward";
                    else if (viewDest.length === viewLoc.length) view[0].animDirection = "center";
                    else view[0].animDirection = "back";
                    sendMessage(view[0].vId, "REQUEST_UPDATE", viewDest);

                    // Skip the push if we're already navigating through history
                    if (!skipPush) {
                        var newDest;
                        if (view[0].vId === 0) newDest = viewDest + window.location.hash;
                        else newDest = window.location.pathname + "#" + viewDest;
                        window.history.pushState(null, null, newDest);
                    }
                } else
                    setTimeout(queue, 50, time + 50);
            })(time);
        }
        if (view === null) {
            // Only when navigating backwards
            for (var i = destination.length - 1; i >= 0; i--) {
                if (destination[i].length && getViewLocation(getView(i)) !== destination[i])
                    sendReq(getView(i), destination[i], 0);
            }
        } else if (droppy.views[view[0].vId]) sendReq(view, destination, 0);
    }

    // Update the path indicator
    function updatePath(view) {
        var parts, oldParts, pathStr = "", i = 0, len;
        parts = normalizePath(fixRootPath(view[0].currentFolder)).split("/");
        if (parts[parts.length - 1] === "") parts.pop();
        if (view[0].currentFile !== null) parts.push(view[0].currentFile);
        parts[0] = droppy.svg.home; // Replace empty string with our home icon
        if (view[0].savedParts) {
            i = 1; // Skip the first element as it's always the same
            oldParts = view[0].savedParts;
            while (true) {
                pathStr += "/" + parts[i];
                if (!parts[i] && !oldParts[i]) break;
                if (parts[i] !== oldParts[i]) {
                    if (!parts[i] && oldParts[i] !== parts[i]) { // remove this part
                        removePart(i);
                    } else if (!oldParts[i] && oldParts[i] !== parts[i]) { // Add a part
                        addPart(parts[i], pathStr);
                    } else { // rename part
                        $(view.find(".path li")[i]).html(parts[i] + droppy.svg.triangle);
                    }
                }
                i++;
            }
            finalize();
        } else {
            addPart(parts[0], "/");
            for (i = 1, len = parts.length; i < len; i++) {
                pathStr += "/" + parts[i];
                addPart(parts[i], pathStr);
            }
            finalize();
        }

        view[0].savedParts = parts;

        function addPart(name, path) {
            var li = $("<li class='out'>" + name + "</li>");
            li.data("destination", path);
            li.click(function (event) {
                if (droppy.socketWait) return;
                var view = $(event.target).parents(".view");
                if ($(this).is(":last-child")) {
                    if ($(this).parents(".view").data("type") === "directory") {
                        updateLocation(view, $(this).data("destination"));
                    }
                } else {
                    view[0].switchRequest = true; // This is set so we can switch out of a editor view
                    updateLocation(view, $(this).data("destination"));
                }
                setTimeout(function () {checkPathOverflow(view); }, 400);
            });
            view.find(".path").append(li);
            li.append(droppy.svg.triangle);
        }

        function removePart(i) {
            var toRemove = view.find(".path li").slice(i);
            toRemove.setTransitionClass("in", "out gone");
            toRemove.one("transitionend webkitTransitionEnd msTransitionEnd", function (event) {
                $(event.target).remove();
            });
        }

        function finalize() {
            view.find(".path li.out:not(.gone)").setTransitionClass("out", "in");
            setTimeout(function () {checkPathOverflow(view); }, 400);
        }
    }

    // Check if the path indicator overflows and scroll it if neccessary
    function checkPathOverflow(view) {
        var width = 40,
            space = view.width(),
            pathElements = view.find(".path li.in");

        for (var i = 0, l = pathElements.length; i < l; i++) {
            width += pathElements[i].offsetWidth;
        }

        if (width > space) {
            view.find(".path li").animate({"left": space - width + "px"}, {duration: 200});
        } else {
            view.find(".path li").animate({"left": 0}, {duration: 200});
        }
    }

    // Convert the received data into HTML
    function openDirectory(view, isUpload) {
        var downloadURL, type, temp, size, sizeUnit, mtime, id, classes, svgIcon, bytes,
            folder = view[0].currentFolder,
            fileList = view[0].currentData,
            list = $("<ul></ul>");

        for (var file in fileList) {
            if (fileList.hasOwnProperty(file)) {
                svgIcon = "";
                classes = "";
                type = fileList[file].type;
                bytes = fileList[file].size;
                if (!bytes && droppy.sizeCache[folder] && droppy.sizeCache[folder][file])
                    bytes = droppy.sizeCache[folder][file];
                temp = convertToSI(bytes);
                size = temp.size > 0 ? temp.size : "0";
                sizeUnit = temp.size > 0 ? temp.unit : "b";
                mtime = fileList[file].mtime;
                id = (folder === "/") ? "/" + file : folder + "/" + file;
                if (type === "nf" || type === "nd") {
                    svgIcon = '<span class="icon-uploading">' + droppy.svg["up-arrow"] + '</span>';
                    classes += " uploading";
                } else if (/^.+\.(mp3|ogg|wav|wave|webm)$/i.test(file)) {
                    svgIcon = '<span class="icon-play">' + droppy.svg.play + '</span>';
                    classes += " playable";
                }
                if (type === "f" || type === "nf") { // Create a file row
                    var ext = getExt(file), spriteClass = getSpriteClass(ext);
                    downloadURL = "/~" + id;
                    if (!droppy.mediaTypes[ext]) droppy.mediaTypes[ext] = fileList[file].mime;
                    if (isUpload) file = decodeURIComponent(file);
                    list.append(
                        '<li class="data-row' + classes + '" data-type="file" data-id="' + id + '">' +
                            '<span class="' + spriteClass + '">' + svgIcon + '</span>' +
                            '<a class="file-link entry-link" href="' + downloadURL + '" download="' + file + '">' + file + '</a>' +
                            '<span class="mtime" data-timestamp="' + mtime + '">' + timeDifference(mtime) + '</span>' +
                            '<span class="size" data-size="' + (bytes || 0) + '">' + size + '</span>' +
                            '<span class="size-unit">' + sizeUnit + '</span>' +
                            '<span class="shortlink" title="Create Shortlink">' + droppy.svg.link + '</span>' +
                            '<span class="entry-menu" title="Actions">' + droppy.svg.menu + '</span>' +
                        '</li>'
                    );
                } else if (type === "d" || type === "nd") {  // Create a folder row
                    if (isUpload) file = decodeURIComponent(file);
                    list.append(
                        '<li class="data-row' + classes + '" data-type="folder" data-id="' + id + '">' +
                            '<span class="sprite sprite-folder">' + svgIcon + '</span>' +
                            '<a class="folder-link entry-link">' + file + '</a>' +
                            '<span class="mtime" data-timestamp="' + mtime + '">' + timeDifference(mtime) + '</span>' +
                            '<span class="size" data-size="' + (bytes || "") + '">' + size + '</span>' +
                            '<span class="size-unit">' + sizeUnit + '</span>' +
                            '<span><a class="zip" title="Create Zip" href="/~~' + id + '" download="' + file + '.zip">' + droppy.svg.zip + '</a></span>' +
                            '<span class="entry-menu" title="Actions">' + droppy.svg.menu + '</span>' +
                        '</li>'
                    );
                }
            }
        }
        list.children("li").sort(sortFunc).appendTo(list);
        var content = contentWrap(view).html(
            '<div class="paste-button ' + (droppy.clipboard ? "in" : "out") + '">' + droppy.svg.paste +
                '<span>Paste <span class="filename">' + (droppy.clipboard ? basename(droppy.clipboard.from) : "") + '</span> here</span>' +
            '</div>');
        if (list.children("li").length)
            content.append(list.prepend(getHeaderHTML()));
        else
            content.append('<div class="empty">' + droppy.svg["upload-cloud"] + '<div class="text">Add files</div></div>');
        loadContent(view, content);
        // Upload button on empty page
        content.find(".empty").register("click", function () {
            if (droppy.detects.fileinputdirectory)
                $("#file").removeAttr("directory msdirectory mozdirectory webkitdirectory");
            $("#file").click();
        });
        // Switch into a folder
        content.find(".data-row[data-type='folder']").register("click", function (event) {
            event.preventDefault();
            if (droppy.socketWait) return;
            var destination = $(this).data("id");
            updateLocation(view, destination);
        });
        content.find(".data-row").each(function (index) {
            this.setAttribute("order", index);
        });
        content.find(".data-row .entry-menu").register("click", function (event) {
            event.stopPropagation();
            var entry = $(this).parent("li.data-row"),
                type = entry.find(".sprite").attr("class"),
                button = $(this);

            type = type.match(/sprite\-(\w+)/);
            if (type) type = type[1];

            // Show a download entry when the click action is not download
            if (droppy.get("clickAction") !== "download" && entry.attr("data-type") === "file") {
                type = "download";
                $("#entry-menu").find(".download").attr("download", entry.children(".file-link").attr("download"));
                $("#entry-menu").find(".download").attr("href", entry.children(".file-link").attr("href"));
            }

            $("#entry-menu")
                .attr("class", "in")
                .css("left", (button.offset().left + button.width() - $("#entry-menu").width()) + "px")
                .data("target", entry)
                .addClass("type-" + type);

            var menuMaxTop = $(document).height() - $("#entry-menu").height(),
                menuTop = entry.offset().top;
            if (menuTop > menuMaxTop) menuTop = menuMaxTop;
            $("#entry-menu").css("top", menuTop + "px");
            toggleCatcher();

            $("#click-catcher").one("mousemove", function () {
                $("#entry-menu").attr("class", "out");
                toggleCatcher();
            });
        });
        // Paste a file/folder into a folder
        content.find(".paste-button").register("click", function (event) {
            event.stopPropagation();
            if (droppy.socketWait) return;
            if (droppy.clipboard) {
                showSpinner(view);
                droppy.clipboard.to = fixRootPath(view[0].currentFolder + "/" + basename(droppy.clipboard.from));
                sendMessage(view[0].vId, "CLIPBOARD", droppy.clipboard);
            } else {
                throw "Clipboard was empty!";
            }

            droppy.clipboard = null;
            $("#click-catcher").trigger("click");
            $(".paste-button").replaceClass("in", "out");
        });
        // Stop navigation when clicking on an <a>
        content.find(".data-row .zip, .entry-link.file").register("click", function (event) {
            event.stopPropagation();
            if (droppy.socketWait) return;

            // Some browsers (like IE) think that clicking on an <a> is real navigation
            // and will close the WebSocket in turn. We'll reconnect if neccessary.
            droppy.reopen = true;
            setTimeout(function () {
                droppy.reopen = false;
            }, 2000);
        });
        // Request a shortlink
        content.find(".data-row .shortlink").register("click", function () {
            if (droppy.socketWait) return;
            sendMessage(null, "REQUEST_SHORTLINK", $(this).parent(".data-row").data("id"));
        });
        content.find(".icon-play").register("click", function () {
            preparePlayback($(this));
        });
        content.find(".header-name, .header-mtime, .header-size").register("click", function () {
            sortByHeader(view, $(this));
        });
        setClickAction();
        hideSpinner(view);
    }

    // Load generated list into view with an animation
    function loadContent(view, content) {
        var type = view.attr("data-type"),
            navRegex = /(forward|back|center)/;
        if (view[0].animDirection === "center" && type !== "document") {
            view.find(".content").replaceClass(navRegex, "center");
            view.find(".content").before(content);
            view.find(".new").attr("data-root", view[0].currentFolder);
            view.find(".new").addClass(type);
            finish();
        } else {
            view.append(content);
            view.find(".new").attr("data-root", view[0].currentFolder);
            view[0].isAnimating = true;
            view.find(".data-row").addClass("animating");
            view.find(".content:not(.new)").replaceClass(navRegex, (view[0].animDirection === "forward") ? "back" : (view[0].animDirection === "back") ? "forward" : "center");
            view.find(".new").setTransitionClass(navRegex, "center");
            view.find(".new").addClass(type); // Add view type class for styling purposes
            setTimeout(function () {
                finish();
            }, 200);
        }
        view[0].animDirection = "center";

        function finish() {
            view[0].isAnimating = false;
            view.find(".content:not(.new)").remove();
            view.find(".new").removeClass("new");
            view.find(".data-row").removeClass("animating");
            if ($(view).attr("data-type") === "directory") {
                bindDragEvents(view);
                bindHoverEvents(view);
                bindDropEvents(view);
            } else if ($(view).attr("data-type") === "document" || $(view).attr("data-type") === "image") {
                bindDropEvents(view);
            }
        }
    }

    function handleDrop(view, event, from, to, spinner) {
        var catcher = $("#click-catcher"),
            dropSelect = $("#drop-select"),
            dragData = event.dataTransfer.getData("text");
        $(".drop-hover").removeClass("drop-hover");
        $(".dropzone").removeClass("in");

        if (event.shiftKey) {
            sendDrop(view, "cut", from, to, spinner);
        } else if (event.ctrlKey || event.metaKey || event.altKey) {
            sendDrop(view, "copy", from, to, spinner);
        } else {
            // Keep the drop-select in view
            var limit = dropSelect[0].offsetWidth / 2 - 20, left;
            if (event.originalEvent.clientX < limit)
                left = event.originalEvent.clientX + limit;
            else if ((event.originalEvent.clientX + limit) > window.innerWidth)
                left = event.originalEvent.clientX - limit;
            else
                left = event.originalEvent.clientX;

            dropSelect.attr("class", "in").css({
                left: left,
                top:  event.originalEvent.clientY,
            });
            toggleCatcher();
            dropSelect.children(".movefile").off("click").one("click", function () {
                sendDrop(view, "cut", from, to, spinner);
                catcher.off("mousemove").trigger("click");
            });
            dropSelect.children(".copyfile").off("click").one("click", function () {
                sendDrop(view, "copy", from, to, spinner);
                catcher.off("mousemove").trigger("click");
            });
            dropSelect.children(".viewfile").off("click").one("click", function () {
                view[0].editNew = true;
                updateLocation(view, dragData);
                catcher.off("mousemove").trigger("click");
            });
            return;
        }
    }

    function sendDrop(view, type, from, to, spinner) {
        if (from !== to || type === "copy") {
            if (spinner) showSpinner(view);
            sendMessage(view[0].vId, "CLIPBOARD", {
                type: type,
                from: from,
                to:   to
            });
        }
    }

    // Set drag properties for internal drag sources
    function bindDragEvents(view) {
        view.find(".data-row").each(function () {
            var row = $(this);
            row.attr("draggable", "true");
            row.parents(".view").register("dragstart", function (event) {
                var src = $(event.target).parents(".data-row").data("id") || $(event.target).data("id"),
                    img = $(event.target).siblings(".sprite")[0] || $(event.target).children(".sprite")[0];
                event.dataTransfer.setData("text", src);
                event.dataTransfer.effectAllowed = "copyMove";
                if ("setDragImage" in event.dataTransfer)
                    event.dataTransfer.setDragImage(img, 0, 0);
            });
        });
    }

    // Hover evenets for upload arrows
    function bindHoverEvents(view) {
<<<<<<< HEAD
        var dropZone = view.find(".dropzone");
        view.find(".data-row").each(function () {
            var row = $(this);
            bindHover(row, false, function (el, event, enter) {
                if (!enter) el.removeClass("drop-hover");
                else if (event.dataTransfer.effectAllowed === "copyMove") { // internal source
                    event.stopPropagation();
                    if (enter && el.attr("data-type") === "folder") {
                        el.addClass("drop-hover");
                        dropZone.removeClass("in");
                    } else {
                        dropZone.addClass("in");
=======
        view.register("dragenter", function (event) {
            event.stopPropagation();
            var target = $(event.target),
                view = target.parents(".view"),
                dropzone = view.children(".dropzone"),
                dragSource = event.dataTransfer.getData("text"),
                row;
            if (dragSource) { // internal source
                if (target.hasClass("folder-link")) {
                    row = target.parent();
                    event.preventDefault();
                    if (!row.hasClass("drop-hover")) {
                        if (row.attr("data-id") !== dragSource)
                            row.addClass("drop-hover");
                        view.children(".dropzone").attr("class", "out");
>>>>>>> 4b17eb4f
                    }
                } else {
                    view.find(".drop-hover").removeClass("drop-hover");
                }
            } else { // external source
                if (target.hasClass("content") || target.parents().hasClass("content")) {
                    $(".dropzone").each(function () {
                        if (this !== dropzone[0]) $(this).removeClass("in");
                    });
                    if (!dropzone.hasClass("in")) dropzone.addClass("in");

                }
<<<<<<< HEAD
            });
        });
        bindHover(view, false, function (el, event, enter) {
            if (enter) {
                dropZone.addClass("in");
            } else {
                dropZone.removeClass("in");
=======
>>>>>>> 4b17eb4f
            }
        });
        view.register("dragover", function (event) {
            event.preventDefault();
        });
        view.register("dragleave", function (event) {
            event.stopPropagation();
            var target = $(event.target),
                dragSource = event.dataTransfer.getData("text"),
                row;
            if (dragSource) { // internal source
                if (target.hasClass("folder-link")) {
                    row = target.parent();
                    if (row.hasClass("drop-hover")) {
                        row.removeClass("drop-hover");
                    }
                }
            }
        });
    }

    function bindDropEvents(view) {
        view.find(".data-row").each(function () {
            var row = $(this);
            if (row.attr("data-type") === "folder") {
                row.register("drop", function (event) {
                    event.preventDefault();
                    event.stopPropagation();
                    $(".drop-hover").removeClass("drop-hover");
                    $(".dropzone").removeClass("in");
                    var from = event.dataTransfer.getData("text"),
                        to = row.attr("data-id");

                    to = fixRootPath(to + "/" + basename(from));
                    if (from) handleDrop(view, event, from, to);

                });
            }
        });
        view.register("drop", function (event) {
            event.preventDefault();
            event.stopPropagation();
            $(".dropzone").removeClass("in");
            var view = $(event.target).parents(".view"),
                items = event.dataTransfer.items,
                fileItem = null,
                entryFunc = null,
                dragData = event.dataTransfer.getData("text");

            if (dragData) { // It's a drag between views
                if (view.attr("data-type") === "directory") { // dropping into a directory view
                    handleDrop(view, event, dragData, fixRootPath(view[0].currentFolder + "/" + basename(dragData)), true);
                } else if (view.attr("data-type") === "document" || view.attr("data-type") === "image") { // dropping into a document view
                    view[0].editNew = true;
                    updateLocation(view, dragData);
                }
                return;
            }
            // At this point, it's a file drop

            // Try to find the supported getAsEntry function
            if (items && items[0]) {
                fileItem = (items[0].type === "text/uri-list") ? items[1] : items[0];
                var funcs = ["getAsEntry", "webkitGetAsEntry", "mozGetAsEntry", "MSGetAsEntry"];
                for (var f = 0; f < funcs.length; f++) {
                    if (fileItem[funcs[f]]) {
                        entryFunc = funcs[f];
                        break;
                    }
                }
            }

            // Check if we support getAsEntry();
            if (!items || !fileItem[entryFunc]()) {
                // No support, fallback to normal File API
                upload(view, event.dataTransfer.files);
                return;
            }

            // We support GetAsEntry, go ahead and read recursively
            var obj = {};
            var cbCount = 0, cbFired = 0, dirCount = 0,
                rootFileFunction = function (file) {
                    obj[file.name] = file;
                    cbFired++;
                },
                childFileFunction = function (path) {
                    return function (file) {
                        obj[path + "/" + file.name] = file;
                        cbFired++;
                    };
                },
                increaseFired =  function () { cbFired++; },
                readDirectory = function (entry, path) {
                    if (!path) path = entry.name;
                    obj[path] = {};
                    entry.createReader().readEntries(function (entries) {
                        for (var i = 0; i < entries.length; i++) {
                            if (entries[i].isDirectory) {
                                dirCount++;
                                readDirectory(entries[i], path + "/" + entries[i].name);
                            } else {
                                cbCount++;
                                entries[i].file(childFileFunction(path), increaseFired);
                            }
                        }
                    });
                };
            var length = event.dataTransfer.items.length;
            for (var i = 0; i < length; i++) {
                var entry = event.dataTransfer.items[i][entryFunc]();
                if (!entry) continue;
                if (entry.isFile) {
                    cbCount++;
                    entry.file(rootFileFunction, increaseFired);
                } else if (entry.isDirectory) {
                    dirCount++;
                    readDirectory(entry);
                }
            }

            // TODO: Uploading just empty folders without any files runs into the timeout
            // Possible solution would be to send the folder creations over the websocket
            // as we can't send empty FormData.
            (function wait(timeout) {
                if (timeout > 10000) {
                    return;
                } else {
                    if (cbCount > 0 && cbFired === cbCount) {
                        upload(view, obj);
                    } else {
                        setTimeout(wait, timeout + 50, timeout + 50);
                    }
                }
            })(50);
        });
    }

    function initEntryMenu() {
        // Rename a file/folder
        $("#entry-menu .rename").register("click", function (event) {
            event.stopPropagation();
            if (droppy.socketWait) return;
            var entry = $("#entry-menu").data("target"),
                view = entry.parents(".view"),
                vId = view[0].vId;
            entryRename(view, entry, false, function (success, oldVal, newVal) {
                if (success) {
                    showSpinner(view);
                    sendMessage(vId, "RENAME", { "old": oldVal, "new": newVal });
                }
            });
        });

        // Copy/cut a file/folder
        $("#entry-menu .copy, #entry-menu .cut").register("click", function (event) {
            event.stopPropagation();
            var entry = $("#entry-menu").data("target");
            droppy.clipboard = { type: $(this).attr("class"), from: entry.data("id") };
            $("#click-catcher").trigger("click");
            $(".paste-button .filename").text(basename(droppy.clipboard.from));
            $(".paste-button").replaceClass("out", "in");
        });

        // Open a file/folder in browser
        $("#entry-menu .open").register("click", function (event) {
            event.stopPropagation();
            var entry = $("#entry-menu").data("target"),
                url = entry.find(".file-link").attr("href").replace(/^\/~\//, "/_/"),
                type = $("#entry-menu").attr("class").match(/type\-(\w+)/),
                view = entry.parents(".view"),
                win;
            if (type) {
                switch (type[1]) {
                case "html":
                    win = window.open(url, "_blank");
                    break;
                case "audio":
                    play(url);
                    break;
                default:
                    updateLocation(view, fixRootPath(view[0].currentFolder + "/" + entry.find(".file-link").text()));
                }
            }
            $("#click-catcher").trigger("click");
            if (win) win.focus();
        });

        // Edit a file/folder in a text editor
        $("#entry-menu .edit").register("click", function (event) {
            event.stopPropagation();
            $("#click-catcher").trigger("click");
            var entry = $("#entry-menu").data("target"),
                view = entry.parents(".view");
            updateLocation(view, fixRootPath(view[0].currentFolder + "/" + entry.find(".file-link").text()));
        });

        // Delete a file/folder
        $("#entry-menu .delete").register("click", function () {
            if (droppy.socketWait) return;
            sendMessage(null, "DELETE_FILE", $("#entry-menu").data("target").data("id"));
            $("#click-catcher").trigger("click");
        });
    }

    function sortByHeader(view, header) {
        droppy.sorting.col = header[0].className.match(/header\-(\w+)/)[1];
        droppy.sorting.asc = header.hasClass("down");
        header.attr("class", "header-" + droppy.sorting.col + " " + (droppy.sorting.asc ? "up" : "down") + " active");
        header.siblings().removeClass("active up down");
        var sortedEntries = view.find(".content ul li").sort(sortFunc);
        for (var index = sortedEntries.length - 1; index >= 0; index--) {
            sortedEntries[index].setAttribute("order", index);
            $(sortedEntries[index]).css({
                "order": index,
                "-ms-flex-order": String(index),
            });
        }
    }

    function sortFunc(a, b) {
        if (droppy.sorting.asc) {
            var temp = a;
            a = b;
            b = temp;
        }
        if (droppy.sorting.col === "name") {
            var type = compare($(b).data("type"), $(a).data("type")),
                text = compare($(a).find(".entry-link").text(), $(b).find(".entry-link").text().toUpperCase());
            return (type !== 0) ? type : text;
        } else if (droppy.sorting.col === "mtime") {
            return compare($(a).find(".mtime").data("timestamp"), $(b).find(".mtime").data("timestamp"));
        } else if (droppy.sorting.col === "size") {
            return compare($(a).find(".size").data("size"), $(b).find(".size").data("size"));
        }

        function compare(a, b) {
            if (typeof a === "number" && typeof b === "number") {
                return b - a;
            } else {
                try {
                    return a.toString().toUpperCase().localeCompare(b.toString().toUpperCase());
                } catch (undefError) {
                    return -1;
                }
            }
        }
    }

    // Click on a file link
    function setClickAction() {
        if (droppy.get("clickAction") !== "download") {
            // TODO: Use a common function with the entry menu
            $(".file-link").register("click", function (event) {
                var view = $(event.target).parents(".view");
                if (droppy.socketWait) return;
                event.preventDefault();
                updateLocation(view, fixRootPath(view[0].currentFolder + "/" + $(event.target).text()));

            });
        } else {
            $(".file-link").off("click");
        }
    }


    function preparePlayback(playButton) {
        if (droppy.socketWait) return;
        var source = playButton.parent().parent().find(".file-link").attr("href");
        play(source, playButton);
    }

    function closeDoc(view) {
        view[0].switchRequest = true;
        view[0].editor = null;
        view[0].currentFile = null;
        updateLocation(view, view[0].currentFolder);
    }

    function openFile(view) {
        // Determine filetype and how to open it
        var path = getViewLocation(view),
            fileext = path.match(/[^\/\.]+$/)[0].toLowerCase();
        switch (fileext) {
            case "jpg":
            case "gif":
            case "png":
                openImage(view);
                break;
            default:
                openDoc(view);
        }
    }
    function openImage(view) {
        view.attr("data-type", "image");
        var filename = view[0].currentFile,
            entryId = fixRootPath(view[0].currentFolder + "/" + filename).split("/"),
            i = entryId.length - 1;
        for (;i >= 0; i--)
            entryId[i] = encodeURIComponent(entryId[i]);
        var url = "/_" + entryId.join("/"),
            previewer = $(
            '<div class="previewer image">' +
                '<div class="media-container">' +
                    '<img src=' + url + '></img>' +
                '</div>' +
            '</div>'
            );
        loadContent(view, contentWrap(view).append(previewer));
        hideSpinner(view);
    }
    function openDoc(view) {
        view.attr("data-type", "document");
        var filename = view[0].currentFile,
            entryId = view[0].currentFolder + "/" + filename,
            url = "/_" + entryId,
            readOnly = false, // Check if not readonly
            editor = null,
            doc = $(
                '<ul class="sidebar">' +
                    '<li class="exit">' + droppy.svg.remove + '<span>Close</span></li>' +
                    '<li class="save">' + droppy.svg.disk + '<span>Save</span></li>' +
                    '<li class="ww">' + droppy.svg.wordwrap + '<span>Wrap</span></li>'  +
                '</ul>' +
                '<div class="doc' + (readOnly ? ' readonly' : ' editing') + '">' +
                    '<div class="text-editor">' +
                        '<textarea></textarea>' +
                    '</div>' +
                '</div>'
            );
        loadContent(view, contentWrap(view).append(doc));
        showSpinner(view);
        $.ajax({
            type: "GET",
            url: url,
            dataType: "text",
            success : function (data) {
                // TODO: Load CodeMirror Mode from mimetype/(fileext for js)
                // $.getScript()
                var ext = filename.match(/[^\.]+$/)[0].toLowerCase(),
                    mode = (function () {
                        // If extension is different than modetype
                        switch (ext) {
                        case "coffee":
                        case "litcoffee":
                            return "coffeescript";
                        case "js":
                            return "javascript";
                        case "json":
                            return { name: "javascript", json : true };
                        case "html":
                            return "htmlmixed";
                        case "ai":
                        case "svg":
                            return "xml";
                        case "md":
                            return "markdown";
                        default:
                            return ext;
                        }
                    })();
                view[0].editor = editor = CodeMirror.fromTextArea(doc.find(".text-editor textarea")[0], {
                    styleSelectedText: true,
                    readOnly: true,
                    showCursorWhenSelecting: true,
                    theme: droppy.get("theme"),
                    indentWithTabs: droppy.get("indentWithTabs"),
                    indentUnit: droppy.get("indentUnit"),
                    lineWrapping: droppy.get("lineWrapping"),
                    lineNumbers: true,
                    autofocus: true,
                    keyMap: "sublime",
                    mode: mode
                });
                $(".sidebar").attr("style", "right: calc(.75em + " + (view.find(".CodeMirror-vscrollbar").width()) + "px)");
                doc.find(".exit").register("click", function () {
                    closeDoc(view);
                    editor = null;
                });
                doc.find(".save").register("click", function () {
                    showSpinner(view);
                    sendMessage(view[0].vId, "SAVE_FILE", {
                        "to": entryId,
                        "value": editor.getValue()
                    });
                });
                doc.find(".ww").register("click", function () {
                    if (editor.options.lineWrapping) {
                        editor.setOption("lineWrapping", false);
                        droppy.set("lineWrapping", false);

                    } else {
                        editor.setOption("lineWrapping", true);
                        droppy.set("lineWrapping", true);
                    }
                });
                setTimeout(function () {
                    editor.setOption("readOnly", readOnly);
                    editor.setValue(data);
                    editor.clearHistory();
                    editor.refresh();
                    $(editor).register("change", function () {
                        if (!view[0].editNew) {
                            view.find(".path li:last-child").removeClass("saved save-failed").addClass("dirty");
                        }
                    });
                    $(editor).register("keyup", function () {
                        view[0].editNew = false;
                    });
                    // Keyboard shortcuts
                    $(window).register("keydown", function (e) {
                        if (editor && (e.metaKey || e.ctrlKey)) {
                            // s - save
                            if (e.keyCode === 83) {
                                e.preventDefault();
                                showSpinner(view);
                                sendMessage(view[0].vId, "SAVE_FILE", {
                                    "to": entryId,
                                    "value": editor.getValue()
                                });
                                return false;
                            }
                        }
                    });
                    hideSpinner(view);
                }, 1000);
            },
            error : function () {
                closeDoc(view);
            }
        });
    }

    function createOptions() {
        var list = $("<ul>");
        list.append(createSelect("indentWithTabs", "Indentation Mode", [true, false], ["Tabs", "Spaces"]));
        list.append(createSelect("indentUnit", "Indentation Unit", [2, 4, 8], [2, 4, 8]));
        list.append(createSelect("theme", "Editor Theme", ["mdn-like", "base16-dark", "xq-light"], ["mdn-like", "base16-dark", "xq-light"]));
        list.append(createSelect("lineWrapping", "Wordwrap Mode", [true, false], ["Wrap", "No Wrap"]));
        list.append(createSelect("clickAction", "File Click Action", ["download", "view"], ["Download", "View"]));
        list.append(createSelect("renameExistingOnUpload", "Upload Mode", [true, false], ["Rename", "Replace"]));
        list.prepend("<h1>Options</h1>");
        return $("<div class='list-options'>").append(list);

        function createSelect(option, label, values, valueNames) {
            var output = "";
            output += '<label>' + label + '</label>';
            output += '<div><select class="' + option + '">';
            values.forEach(function (value, i) {
                if (droppy.get(option) === value)
                    output += '<option value="' + value + '" selected>' + valueNames[i] + '</option>';
                else
                    output += '<option value="' + value + '">' + valueNames[i] + '</option>';
            });
            output += '</select></div>';
            return '<li>' + output + '</li>';
        }
    }

    function createUserList(users) {
        var output = "<div class='list-user'><h1>User List</h1>";
        output += "<ul>";
        Object.keys(users).forEach(function (user) {
            output += '<li><span class="username">' + user + "</span>" + droppy.svg.remove + '</li>';
        });
        output += "</ul>";
        output += "<div class='add-user'>" + droppy.svg.plus + "Add User</div>";
        output += "</div>";
        return output;
    }

    function updateUsers(userlist) {
        $("#options-box").find(".list-user").empty().append(createUserList(userlist));
        bindUserlistEvents();
    }

    function showOptions(userlist) {
        var $box = $("#options-box");
        $box.empty().append(createOptions);
        if (Object.keys(userlist).length > 0) {
            $box.append(createUserList(userlist));
            $box.replaceClass("single", "double");
        } else {
            $box.replaceClass("double", "single");
        }
        bindUserlistEvents();
        $("#options-box").replaceClass("out", "in");
        toggleCatcher();
        $("#click-catcher").one("click", function () {
            $box.find("select").each(function () {
                var option = $(this).attr("class"), value  = $(this).val();

                if (value === "true") value = true;
                else if (value === "false") value = false;
                else value = parseFloat(value) || value;

                droppy.set(option, value);
                $(".view").each(function () {
                    if (this.editor) this.editor.setOption(option, value);
                });
            });
            setClickAction(); // Set click actions here so it applies immediately after a change
        });
    }

    function bindUserlistEvents() {
        $(".add-user").register("click", function () {
            var user = window.prompt("Username?"),
                pass = window.prompt("Password?");
            if (!user || !pass) return;
            sendMessage(null, "UPDATE_USER", {
                name: user,
                pass: pass,
                priv: true
            });
        });
        $(".list-user .remove").on("click", function (event) {
            event.stopPropagation();
            sendMessage(null, "UPDATE_USER", {
                name: $(this).parents("li").children(".username").text(),
                pass: ""
            });
        });
    }

    function play(source, playButton) {
        var player = document.getElementById("audio-player");

        if (!player.canPlayType(droppy.mediaTypes[getExt(source)])) {
            window.alert("Sorry, your browser can't play this file.");
            return;
        }

        $(".file-link").parent().removeClass("playing").removeClass("paused");
        $(".icon-play").html(droppy.svg.play);

        if (decodeURI(player.src).indexOf(source) > 0) {
            if (player.paused) player.play();
            else player.pause();
        } else {
            player.src = source;
            player.load();
            player.play();
        }
        if (playButton) {
            if (player.paused) {
                playButton.parent().parent().removeClass("playing").addClass("paused");
            } else {
                playButton.parent().parent().removeClass("paused").addClass("playing");
            }
            playButton.html(player.paused ? droppy.svg.play : droppy.svg.pause);
        }
    }

    // Extract the extension from a file name
    function getExt(filename) {
        var dot = filename.lastIndexOf(".");
        if (dot > -1 && dot < filename.length)
            return filename.substring(dot + 1, filename.length);
        else
            return filename;
    }

    function deleteCookie(name) {
        document.cookie = name + "=;expires=Thu, 01 Jan 1970 00:00:01 GMT;";
    }

    function initVariables() {
        droppy.activeFiles = [];
        droppy.audioUpdater = null;
        droppy.debug = null;
        droppy.demoMode = null;
        droppy.isPlaying = null;
        droppy.mediaTypes = {};
        droppy.noLogin = null;
        droppy.queuedData = null;
        droppy.reopen = null;
        droppy.sizeCache = {};
        droppy.socket = null;
        droppy.socketWait = null;
        droppy.sorting = {col: "name", dir: "down"};
        droppy.svg = {};
        droppy.views = [];
        droppy.zeroFiles = null;
    }

    // Add directory sizes
    function addSizes(view, folder, data) {
        var bytes, name;
        view.children(".content").each(function () {
            if ($(this).data("root") === folder) {
                droppy.sizeCache[folder] = {};
                $(this).find(".folder-link").each(function () {
                    name = $(this).text();
                    bytes = data[name].size;
                    if (bytes && bytes > 0) {
                        // cache the  size information
                        droppy.sizeCache[folder][name] = bytes;
                        setSize(this, bytes);
                    } else {
                        // Try to load from cache
                        if (droppy.sizeCache[folder] && droppy.sizeCache[folder][name])
                            setSize(this, droppy.sizeCache[folder][name]);
                    }
                });
            }
        });
    }

    function setSize(el, bytes) {
        var temp = convertToSI(bytes);
        $(el).siblings(".size").attr("data-size", bytes).text(temp.size);
        $(el).siblings(".size-unit").text(temp.unit);
    }

    // Convert raw byte numbers to SI values
    function convertToSI(bytes, decimals) {
        var step = 0, units = ["b", "k", "M", "G", "T"];
        while (bytes >= 1024) {
            bytes /= 1024;
            step++;
        }
        if (!decimals) {
            return {
                size: (step === 0) ? bytes : Math.round(bytes),
                unit: units[step]
            };
        } else {
            return {
                size: (step === 0) ? bytes : (bytes).toFixed(decimals),
                unit: units[step]
            };
        }
    }

    // SVG preprocessing
    function prepareSVG(html) {
        var tmp;
        // Populate droppy.svg
        Object.keys(droppy.svg).forEach(function (name) {
            tmp = $("<div>" + droppy.svg[name] + "</div>");
            tmp.find("svg").attr("class", name);
            droppy.svg[name] = tmp.html();
        });
        // Replace <svg>'s in the html source with the full svg data
        tmp = $("<div>" + html + "</div>");
        tmp.find("svg").replaceWith(function () {
            return $(droppy.svg[$(this).attr("class")]);
        });
        return tmp.html();
    }

    // Find the corrects class for an icon sprite
    function getSpriteClass(extension) {
        for (var type in iconmap) {
            if (iconmap[type.toLowerCase()].indexOf(extension.toLowerCase()) > -1) {
                return "sprite sprite-" + type;
            }
        }
        return "sprite sprite-bin";
    }

    // Extension to Icon mappings
    var iconmap = {
        "archive":  ["bz2", "gz", "tgz"],
        "audio":    ["aif", "flac", "m4a", "mid", "mp3", "mpa", "ra", "ogg", "wav", "wma"],
        "authors":  ["authors"],
        "bin":      ["class", "o", "so"],
        "bmp":      ["bmp"],
        "c":        ["c"],
        "calc":     ["ods", "ots", "xlr", "xls", "xlsx"],
        "cd":       ["cue", "iso"],
        "copying":  ["copying", "license"],
        "cpp":      ["cpp"],
        "css":      ["css", "less", "scss", "sass"],
        "deb":      ["deb"],
        "diff":     ["diff", "patch"],
        "doc":      ["doc", "docx", "odm", "odt", "ott"],
        "draw":     ["drw"],
        "eps":      ["eps"],
        "exe":      ["bat", "cmd", "exe"],
        "gif":      ["gif"],
        "gzip":     ["gz"],
        "h":        ["h"],
        "hpp":      ["hpp"],
        "html":     ["htm", "html", "shtml"],
        "ico":      ["ico"],
        "image":    ["svg", "xpm"],
        "install":  ["install", "msi"],
        "java":     ["java"],
        "jpg":      ["jpg", "jpeg"],
        "js":       ["js"],
        "json":     ["json"],
        "log":      ["log", "changelog"],
        "makefile": ["makefile", "pom"],
        "markdown": ["markdown", "md"],
        "pdf":      ["pdf"],
        "php":      ["php"],
        "playlist": ["m3u", "m3u8", "pls"],
        "png":      ["png"],
        "pres":     ["odp", "otp", "pps", "ppt", "pptx"],
        "ps":       ["ps", "ttf", "otf", "woff", "eot"],
        "psd":      ["psd"],
        "py":       ["py"],
        "rar":      ["rar"],
        "rb":       ["rb"],
        "readme":   ["readme"],
        "rpm":      ["rpm"],
        "rss":      ["rss"],
        "rtf":      ["rtf"],
        "script":   ["conf", "csh", "ini", "ksh", "sh", "shar", "tcl"],
        "tar":      ["tar"],
        "tex":      ["tex"],
        "text":     ["text", "txt"],
        "tiff":     ["tiff"],
        "vcal":     ["vcal"],
        "video":    ["avi", "flv", "mkv", "mov", "mp4", "mpg", "rm", "swf", "vob", "wmv"],
        "xml":      ["xml"],
        "zip":      ["7z", "bz2", "jar", "lzma", "war", "z", "Z", "zip"]
    };

    function getHeaderHTML() {
        return '<div class="file-header">' +
                    '<span class="header-name" class="down">Name' + droppy.svg.triangle + '</span>' +
                    '<span class="header-mtime" class="up">Modified' + droppy.svg.triangle + '</span>' +
                    '<span class="header-size" class="up">Size' + droppy.svg.triangle + '</span>' +
                    '<span class="header-spacer"></span>' +
                '</div>';
    }

    function timeDifference(previous) {
        var msPerMinute = 60 * 1000,
            msPerHour = msPerMinute * 60,
            msPerDay = msPerHour * 24,
            msPerMonth = msPerDay * 30,
            msPerYear = msPerDay * 365,
            elapsed = Date.now() - previous,
            retval = "";

        if (elapsed < 0) elapsed = 0;
        if (elapsed < msPerMinute) {
            retval = "just now";
        } else if (elapsed < msPerHour) {
            retval = Math.round(elapsed / msPerMinute);
            retval += (retval === 1) ? " min ago" : " mins ago";
        } else if (elapsed < msPerDay) {
            retval = Math.round(elapsed / msPerHour);
            retval += (retval === 1) ? " hour ago" : " hours ago";
        } else if (elapsed < msPerMonth) {
            retval = Math.round(elapsed / msPerDay);
            retval += (retval === 1) ? " day ago" : " days ago";
        } else if (elapsed < msPerYear) {
            retval = Math.round(elapsed / msPerMonth);
            retval += (retval === 1) ? " month ago" : " months ago";
        } else {
            retval = Math.round(elapsed / msPerYear);
            retval += (retval === 1) ? " year ago" : " years ago";
        }
        return retval;
    }

    function secsToTime(secs) {
        var mins, hrs, time = "";
        secs = parseInt(secs, 10);
        hrs  = Math.floor(secs / 3600);
        mins = Math.floor((secs - (hrs * 3600)) / 60);
        secs = secs - (hrs * 3600) - (mins * 60);

        if (hrs < 10)  hrs  = "0" + hrs;
        if (mins < 10) mins = "0" + mins;
        if (secs < 10) secs = "0" + secs;

        if (hrs !== "00") time = (hrs + ":");
        return time + mins + ":" + secs;
    }

    setInterval(function () {
        var dates = document.getElementsByClassName("mtime");
        if (!dates) return;
        for (var i = 0; i < dates.length; i++) {
            var timestamp = dates[i].getAttribute("data-timestamp");
            if (timestamp) {
                var reltime = timeDifference(timestamp);
                if (reltime) dates[i].innerHTML = reltime;
            }
        }
    }, 5000);

    function reloadCSS(css) {
        if (!droppy.debug) return;
        $('link[rel="stylesheet"]').remove();

        var i = 0;
        while (document.styleSheets[i])
            document.styleSheets[i++].disabled = true;

        $("<style></style>").text(css).appendTo($("head"));
    }

    function showSpinner(view) {
        var spinner;
        if (!view.find(".spinner").length)
            view.find(".path").append('<div class="spinner"></div>');

        spinner = view.find(".spinner");
        if (spinner.hasClass("out")) spinner.removeClass("out");

        // HACK: Safeguard so a view won't get stuck in loading state
        if (view.attr("data-type") === "directory") {
            clearTimeout(view[0].stuckTimeout);
            view[0].stuckTimeout = setTimeout(function () {
                sendMessage(view[0].vId, "REQUEST_UPDATE", getViewLocation(view));
            }, 5000);
        }
    }

    function hideSpinner(view) {
        var spinner = view.find(".spinner");
        if (spinner.length && !spinner.hasClass("out"))
            spinner.addClass("out");
        if (view[0].stuckTimeout) clearTimeout(view[0].stuckTimeout);
    }

    function debounce(func, wait) {
        var timeout, result;
        return function () {
            var context = this, args = arguments;
            clearTimeout(timeout);
            timeout = setTimeout(function () {
                timeout = null;
                result = func.apply(context, args);
            }, wait);
            return result;
        };
    }

    // removes starting "//" or prepends "/"
    function fixRootPath(p) {
        return p.replace(/^\/*(.*)$/g, "/$1").replace("//", "/");
    }

    // Normalize path from /dir/ to /dir, stripping a trailing slash
    function normalizePath(p) {
        if (p[p.length - 1] === "/") p = p.substring(0, p.length - 1);
        return p || "/";
    }

    // turn /path/to/file to file
    function basename(path) {
        return path.replace(/^.*\//, "");
    }
}(jQuery, window, document));<|MERGE_RESOLUTION|>--- conflicted
+++ resolved
@@ -1419,6 +1419,7 @@
         var catcher = $("#click-catcher"),
             dropSelect = $("#drop-select"),
             dragData = event.dataTransfer.getData("text");
+        droppy.dragSource = null;
         $(".drop-hover").removeClass("drop-hover");
         $(".dropzone").removeClass("in");
 
@@ -1471,52 +1472,33 @@
 
     // Set drag properties for internal drag sources
     function bindDragEvents(view) {
-        view.find(".data-row").each(function () {
-            var row = $(this);
-            row.attr("draggable", "true");
-            row.parents(".view").register("dragstart", function (event) {
-                var src = $(event.target).parents(".data-row").data("id") || $(event.target).data("id"),
-                    img = $(event.target).siblings(".sprite")[0] || $(event.target).children(".sprite")[0];
-                event.dataTransfer.setData("text", src);
-                event.dataTransfer.effectAllowed = "copyMove";
-                if ("setDragImage" in event.dataTransfer)
-                    event.dataTransfer.setDragImage(img, 0, 0);
-            });
+        view.find(".data-row").attr("draggable", "true");
+        view.register("dragstart", function (event) {
+            var row = $(event.target).hasClass("data-row") ? $(event.target) : $(event.target).parents(".data-row");
+            droppy.dragSource = row.data("id");
+            event.dataTransfer.setData("text", row.data("id"));
+            event.dataTransfer.effectAllowed = "copyMove";
+            if ("setDragImage" in event.dataTransfer)
+                event.dataTransfer.setDragImage(row.find(".sprite")[0], 0, 0);
         });
     }
 
     // Hover evenets for upload arrows
     function bindHoverEvents(view) {
-<<<<<<< HEAD
         var dropZone = view.find(".dropzone");
-        view.find(".data-row").each(function () {
-            var row = $(this);
-            bindHover(row, false, function (el, event, enter) {
-                if (!enter) el.removeClass("drop-hover");
-                else if (event.dataTransfer.effectAllowed === "copyMove") { // internal source
-                    event.stopPropagation();
-                    if (enter && el.attr("data-type") === "folder") {
-                        el.addClass("drop-hover");
-                        dropZone.removeClass("in");
-                    } else {
-                        dropZone.addClass("in");
-=======
         view.register("dragenter", function (event) {
             event.stopPropagation();
             var target = $(event.target),
-                view = target.parents(".view"),
-                dropzone = view.children(".dropzone"),
-                dragSource = event.dataTransfer.getData("text"),
                 row;
-            if (dragSource) { // internal source
+            if (droppy.dragSource) { // internal source
                 if (target.hasClass("folder-link")) {
                     row = target.parent();
                     event.preventDefault();
                     if (!row.hasClass("drop-hover")) {
-                        if (row.attr("data-id") !== dragSource)
+                        if (row.attr("data-id") !== droppy.dragSource)
+                            $(".drop-hover").removeClass("drop-hover"),
                             row.addClass("drop-hover");
-                        view.children(".dropzone").attr("class", "out");
->>>>>>> 4b17eb4f
+                        dropZone.removeClass("in");
                     }
                 } else {
                     view.find(".drop-hover").removeClass("drop-hover");
@@ -1524,21 +1506,10 @@
             } else { // external source
                 if (target.hasClass("content") || target.parents().hasClass("content")) {
                     $(".dropzone").each(function () {
-                        if (this !== dropzone[0]) $(this).removeClass("in");
+                        if (this !== dropZone[0]) $(this).removeClass("in");
                     });
-                    if (!dropzone.hasClass("in")) dropzone.addClass("in");
-
-                }
-<<<<<<< HEAD
-            });
-        });
-        bindHover(view, false, function (el, event, enter) {
-            if (enter) {
-                dropZone.addClass("in");
-            } else {
-                dropZone.removeClass("in");
-=======
->>>>>>> 4b17eb4f
+                    dropZone.addClass("in");
+                }
             }
         });
         view.register("dragover", function (event) {
@@ -1547,9 +1518,8 @@
         view.register("dragleave", function (event) {
             event.stopPropagation();
             var target = $(event.target),
-                dragSource = event.dataTransfer.getData("text"),
                 row;
-            if (dragSource) { // internal source
+            if (droppy.dragSource) { // internal source
                 if (target.hasClass("folder-link")) {
                     row = target.parent();
                     if (row.hasClass("drop-hover")) {
@@ -1571,7 +1541,6 @@
                     $(".dropzone").removeClass("in");
                     var from = event.dataTransfer.getData("text"),
                         to = row.attr("data-id");
-
                     to = fixRootPath(to + "/" + basename(from));
                     if (from) handleDrop(view, event, from, to);
 

/*global CodeMirror */

(function ($, window, document) {
    "use strict";
    var droppy = {};
    window.t = window.t || {fn:{},views:{}};
    initVariables();
// ============================================================================
//  Feature Detects
// ============================================================================
    droppy.detects = {
        animation : (function () {
            var props = ["animation", "-moz-animation", "-webkit-animation", "-ms-animation"],
                   el = document.createElement("div");
            while (props.length) {
                if (props.pop() in el.style) return true;
            }
            return false;
        })(),
        fileinputdirectory : (function () {
            var props = ["directory", "mozdirectory", "webkitdirectory", "msdirectory"],
                   el = document.createElement("input");
            while (props.length) {
                if (props.pop() in el) return true;
            }
            return false;
        })(),
        mobile : (function () {
            return "ontouchstart" in document.documentElement;
        })()
    };
// ============================================================================
//  localStorage wrapper functions
// ============================================================================
    $(function () {
        var prefs, doSave, defaults = {
            volume : 0.5,
            theme: "mdn-like",
            indentWithTabs : false,
            indentUnit : 4,
            lineWrapping: false,
            hasLoggedOut : false,
            clickAction: "download",
            renameExistingOnUpload: false
        };
        // Load prefs and set missing ones to their default
        prefs = JSON.parse(localStorage.getItem("prefs")) || {};
        for (var pref in defaults) {
            if (defaults.hasOwnProperty(pref)) {
                if (prefs[pref] === undefined) {
                    doSave = true;
                    prefs[pref] = defaults[pref];
                }
            }
        }
        if (doSave) localStorage.setItem("prefs", JSON.stringify(prefs));

        // Get a variable from localStorage
        droppy.get = function (pref) {
            prefs = JSON.parse(localStorage.getItem("prefs"));
            return prefs[pref];
        };

        // Save a variable to localStorage
        droppy.set = function (pref, value) {
            prefs[pref] = value;
            localStorage.setItem("prefs", JSON.stringify(prefs));
        };
    });
// ============================================================================
//  Set up a few more things
// ============================================================================
    // Add the dataTransfer property to the drag-and-drop events
    $.event.props.push("dataTransfer");

    // Shorthand for safe event listeners
    $.fn.register = function (events, callback) {
        return this.off(events).on(events, callback);
    };

    // Class swapping helper
    $.fn.replaceClass = function (match, replacement) {
        var elem, classes, classMatch, i = this.length - 1, hasClass = false;
        for (; i >= 0; i--) {
            elem = this[i];
            if (typeof elem === "undefined") return false;
            classes = elem.className.split(" ").filter(function (className) {
                if (className === match) return false;
                if (className === replacement) hasClass = true;

                classMatch = className.match(match);
                // filter out if the entire capture matches the entire className
                if (classMatch) return classMatch[0] !== className || classMatch[0] === replacement;
                else return true;
            });
            if (!hasClass) classes.push(replacement);
            elem.className = classes.join(" ");
        }
        return this;
    };

    // Set a new class on an element, and make sure it is ready to be transitioned.
    $.fn.setTransitionClass = function (oldclass, newclass) {
        if (typeof newclass === "undefined") {
            newclass = oldclass;
            oldclass = null;
        }
        if (droppy.detects.animation) {
            // Add a pseudo-animation to the element. When the "animationstart" event
            // is fired on the element, we know it is ready to be transitioned.
            this.css("animation", "nodeInserted 0.001s");

            // Set the new and oldclass as data attributes.
            if (oldclass) this.data("oldclass", oldclass);
            this.data("newclass", newclass);
        } else {
            // If we don't support animations, fallback to a simple timeout
            setTimeout(function () {
                if (oldclass) this.replaceClass(oldclass, newclass);
                else this.addClass(newclass);
            }, 30);
        }
        return this;
    };

    if (droppy.detects.animation) {
        var animStart = function (event) {
            if (event.animationName === "nodeInserted") {
                var target = $(event.target),
                    newClass = target.data("newclass"),
                    oldClass = target.data("oldclass");
                // Clean up our data attribute and remove the animation
                target.removeData("newclass").css("animation", "");

                // Set transition classes
                if (oldClass) target.removeData("oldclass").replaceClass(oldClass, newClass);
                else target.addClass(newClass);
            }
        };
        // Listen for the animation event for our pseudo-animation
        ["animationstart", "mozAnimationStart", "webkitAnimationStart", "MSAnimationStart"].forEach(function (eventName) {
            document.addEventListener(eventName, animStart, false);
        });
    }

    // Alias requestAnimationFrame
    var requestAnimation = (function () {
        return window.requestAnimationFrame ||
               window.mozRequestAnimationFrame ||
               window.webkitRequestAnimationFrame ||
               function (callback) { setTimeout(callback, 1000 / 60); };
    })();

    // Add certain classes to the html tag based on UA
    if (navigator.userAgent.toLowerCase().indexOf("firefox") > -1)
        $("html").addClass("firefox"); // https://bugzilla.mozilla.org/show_bug.cgi?id=878058
    else if (navigator.userAgent.toLowerCase().indexOf("msie") > -1)
        $("html").addClass("ie");
    if (droppy.detects.mobile)
        $("html").addClass("mobile");
// ============================================================================
//  View handling
// ============================================================================
    function getView(id) {
        if (id) {
            return $(droppy.views[id]);
        } else {
            var view;
            droppy.views.every(function (el) { // get first element not undefined
                view = el;
            });
            return $(view);
        }
    }

    function newView(dest, vId) {
        var view = $("<div class=\"view\">" +
                        "<ul class=\"path\"></ul>" +
                        "<div class=\"content-container\"><div class=\"content\"></div></div>" +
                        "<div class=\"dropzone\">" + droppy.svg["upload-cloud"] + "</div>" +
                    "</div>");
        destroyView(vId);
        view.appendTo("#view-container");
        view[0].vId = vId;
        droppy.views[vId] = view[0];
        if (dest) updateLocation(view, dest);
        return getView(vId);
    }
    function destroyView(vId) {
        getView(vId).remove();
        droppy.views = droppy.views.filter(function (view, index) { // Remove view from views array
            return index !== vId;
        });
        sendMessage(vId, "DESTROY_VIEW");
    }

    function contentWrap(view) {
        return $('<div class="new content ' + view[0].animDirection + '"></div>');
    }

// ============================================================================
//  Page loading functions
// ============================================================================
    // Load both the content for the site and svg data, and continue loading once both requests finish
    $(getPage);

    function getPage() {
        $.when($.ajax("/!/content/" + Math.random().toString(36).substr(2, 4)), $.ajax("/!/svg")).then(function (dataReq, svgReq) {
            droppy.svg = window.svg = JSON.parse(svgReq[0]);
            loadPage(dataReq[2].getResponseHeader("X-Page-Type"), prepareSVG(dataReq[0]));
        });
    }
    // Switch the page content with an animation
    function loadPage(type, data) {
        $("body").append('<div id="newpage">' + data + '</div>');
        var newPage = $("#newpage"), oldPage = $("#page");
        if (type === "main") {
            initMainPage();
            initEntryMenu();
            requestAnimation(function () {
                oldPage.replaceClass("in", "out");
                finalize();
            });
        } else if (type === "auth" || type === "firstrun") {
            initAuthPage(type === "firstrun");
            requestAnimation(function () {
                oldPage.replaceClass("in", "out");
                $("#center-box").removeClass("out");
                if (type === "firstrun") {
                    $("#login-info").text("Hello! Choose your creditentials.");
                    $("#login-info-box").addClass("info");
                } else if (droppy.get("hasLoggedOut")) {
                    $("#login-info").text("Logged out!");
                    $("#login-info-box").addClass("info");
                    droppy.set("hasLoggedOut", false);
                }
                finalize();
            });
        }

        // Switch ID of #newpage for further animation
        function finalize() {
            oldPage.remove();
            newPage.attr("id", "page");
        }
    }

    function requestPage(reload) {
        // This page reload on login should be removed at some point in the future, it's here for these reasons:
        //  - Chrome won't offer password saving without it
        //  - There's a bug with the view not getting properly re-initialized after a logout/login, this works around it
        if (reload)
            window.location.reload(false);
        else
            getPage();
    }

// ============================================================================
//  WebSocket functions
// ============================================================================
    var retries = 5, retryTimeout = 4000;
    function openSocket() {
        var protocol = document.location.protocol === "https:" ? "wss://" : "ws://";
        droppy.socket = new WebSocket(protocol + document.location.host + "/websocket");
        droppy.socket.onopen = function () {
            retries = 5; // reset retries on connection loss
            // Request settings when droppy.debug is uninitialized, could use another variable too.
            if (droppy.debug === null) droppy.socket.send(JSON.stringify({type: "REQUEST_SETTINGS"}));
            else if (droppy.debug) location.reload(); // if in debug mode reload to see changes to client.js
            if (droppy.queuedData)
                sendMessage();
            else {
                // Create new view with initiallizing
                newView(normalizePath(decodeURIComponent(window.location.pathname)), 0);
                if (window.location.hash.length)
                    droppy.split(normalizePath(decodeURIComponent(window.location.hash.slice(1))));
            }
        };

        // Close codes: https://developer.mozilla.org/en-US/docs/Web/API/CloseEvent#Close_codes
        droppy.socket.onclose = function (event) {
            if (droppy.get("hasLoggedOut") || event.code === 4000) return;
            if (event.code >= 1001 && event.code < 3999) {
                if (retries > 0) {
                    // Gracefully reconnect on abnormal closure of the socket, 1 retry every 4 seconds, 20 seconds total.
                    // TODO: Indicate connection drop in the UI, especially on close code 1006
                    setTimeout(function () {
                        openSocket();
                        retries--;
                    }, retryTimeout);
                }
            } else if (droppy.reopen) {
                droppy.reopen = false;
                openSocket();
            }
        };

        droppy.socket.onmessage = function (event) {
            if (event.data === "ping") // respond to server keepAlive
                return droppy.socket.send("pong");
            else
                droppy.socketWait = false;
            var msg = JSON.parse(event.data),
                vId = msg.vId,
                view;
            switch (msg.type) {
            case "UPDATE_DIRECTORY":
                view = getView(vId);
                if ((!view || view[0].isUploading) && !view[0].switchRequest) return;
                view[0].switchRequest = false;
                if (msg.sizes) {
                    addSizes(view, msg.folder, msg.data);
                } else {
                    showSpinner(view);
                    if ((msg.folder !== getViewLocation(view)) || !view[0].loaded) {
                        view[0].loaded = true; // Ensure to update path on the first load
                        if (view[0].vId === 0)
                            updateTitle(msg.folder, true);
                        view[0].currentFile = null;
                        view[0].currentFolder = msg.folder;
                        updatePath(view);
                    }
                    view[0].currentData = msg.data;
                    view.attr("data-type", "directory");
                    openDirectory(view);
                }
                break;
            case "UPDATE_BE_FILE":
                view = getView(vId);
                view[0].currentFolder = msg.folder;
                view[0].currentFile = msg.file;
                updatePath(view);
                openFile(view);
                break;
            case "UPLOAD_DONE":
                view = getView(vId);
                if (droppy.zeroFiles.length) {
                    sendMessage(vId, "ZERO_FILES", droppy.zeroFiles);
                    droppy.zeroFiles = [];
                } else {
                    view[0].isUploading = false;
                    updateTitle(getView(vId)[0].currentFolder, true);
                    view.find(".upload-info").setTransitionClass("in", "out");
                    view.find(".data-row.uploading").removeClass("uploading");
                    setTimeout(function () {
                        view.find(".upload-bar-inner").removeAttr("style");
                    }, 200);
                    view.find(".icon-uploading").remove();
                    hideSpinner(view);
                }
                break;
            case "UPDATE_CSS":
                reloadCSS(msg.css);
                break;
            case "SHORTLINK":
                var box = $("#info-box");
                box.attr("class", "info in");
                box.children("h1").text("Shortlink");
                box.children("span").text(window.location.protocol + "//" + window.location.host + "/$/" +  msg.link);
                toggleCatcher();
                // Select the span for to user to copy
                box.children("span").on("click", function () {
                    var selection = window.getSelection(),
                    range = document.createRange();
                    range.selectNodeContents(box.children("span")[0]);
                    selection.removeAllRanges();
                    selection.addRange(range);
                });
                break;
            case "USER_LIST":
                if (!$("#options-box").hasClass("in"))
                    showOptions(msg.users);
                else
                    updateUsers(msg.users);
                break;
            case "SAVE_STATUS":
                view = getView(vId);
                hideSpinner(view);
                view.find(".path li:last-child").removeClass("dirty").addClass(msg.status === 0 ? "saved" : "save-failed"); // TODO: Change to be view-relative
                setTimeout(function () { view.find(".path li:last-child").removeClass("saved save-failed"); }, 1000); // TODO: Change to be view-relative
                break;
            case "SETTINGS":
                droppy.debug = msg.settings.debug;
                droppy.demoMode = msg.settings.demoMode;
                droppy.noLogin = msg.settings.noLogin;
                droppy.maxFileSize = msg.settings.maxFileSize;
                if (droppy.demoMode || droppy.noLogin)
                    $("#logout-button").addClass("disabled").attr("title", "Signing out is disabled.");
                else
                    $("#logout-button").register("click", function () {
                        if (droppy.socket) droppy.socket.close(4001);
                        deleteCookie("session");
                        initVariables(); // Reset vars to their init state
                        droppy.set("hasLoggedOut", true);
                        requestPage();
                    });
                break;
            case "ERROR":
                showError(msg.text);
                hideSpinner(getView(vId));
                break;
            }
        };
    }
    function sendMessage(vId, type, data) {
        var sendObject = { vId: vId, type: type, data: data};
        if (droppy.socket.readyState === 1) { // open
            // Lock the UI while we wait for a socket response
            droppy.socketWait = true;

            // Unlock the UI in case we get no socket resonse after waiting for 1 second
            setTimeout(function () {
                droppy.socketWait = false;
            }, 1000);

            if (droppy.queuedData) {
                droppy.socket.send(droppy.queuedData);
                droppy.queuedData = null;
            }
            droppy.socket.send(JSON.stringify(sendObject));
        } else {
            // We can't send right now, so queue up the last added message to be sent later
            droppy.queuedData = JSON.stringify(sendObject);

            if (droppy.socket.readyState === 2) { // closing
                // Socket is closing, queue a re-opening
                droppy.reopen = true;
            } else if (droppy.socket.readyState === 3) { // closed
                // Socket is closed, we can re-open it right now
                openSocket();
            }
        }
    }

    // Close the socket gracefully before navigating away
    $(window).register("beforeunload", function () {
        if (droppy.socket && droppy.socket.readyState < 2) {
            // 1001 aka CLOSE_GOING_AWAY is a valid status code, though Firefox still throws an INVALID_ACCESS_ERR
            // https://developer.mozilla.org/en-US/docs/Web/API/CloseEvent#Close_codes
            try {
                droppy.socket.close(1001);
            } catch (error) {
                try {
                    droppy.socket.close();
                } catch (closeError) {}
            }
        }
    });

// ============================================================================
//  Authentication page
// ============================================================================
    function initAuthPage(firstrun) {
        var loginform = $("#center-box"),
            submit    = $("#submit"),
            form      = $("#form");

        // Auto-focus the user input on load
        $("#user").focus();

        // Remove invalid class on user action
        $(".login-input").register("click keydown focus", function () {
            $("#login-info-box").removeClass("info error");
            submit.removeClass("invalid");
            loginform.removeClass("invalid");
        });

        // Return submits the form
        $("#pass").register("keyup", function (event) {
            if (event.keyCode === 13) {
                form.submit();
            }
        });

        // Spacebar toggles the checkbox
        $("#remember").register("keyup", function (event) {
            if (event.keyCode === 32) {
                $("#remember > input").trigger("click");
            }
        });

        submit.register("click", function () { form.submit(); });
        form.register("submit", function () {
            $.ajax({
                type: "POST",
                url: (firstrun ? "/adduser" : "/login"),
                dataType: "json",
                data: form.serialize(),
                complete: function (response) {
                    if (response.status  === 202) {
                        requestPage(true);
                    } else if (response.status === 401) {
                        submit.addClass("invalid");
                        loginform.addClass("invalid");
                        $("#login-info").text(firstrun ? "Please fill both fields." : "Wrong login!");
                        if (!firstrun) $("#pass").val("").focus();
                        if ($("#login-info-box").hasClass("error")) {
                            $("#login-info").addClass("shake");
                            setTimeout(function () {
                                $("#login-info").removeClass("shake");
                            }, 500);
                        }
                        $("#login-info-box").attr("class", "error");
                    }
                },
            });
        });
    }
// ============================================================================
//  Main page
// ============================================================================
    function initMainPage() {
        // Open the WebSocket
        openSocket();

        // Global events
        $(window)
            // Re-fit path line after 100ms of no resizing
            .register("resize", function () {
                clearTimeout(droppy.resizeTimer);
                droppy.resizeTimer = setTimeout(function () {
                    $(".view").each(function () {
                        checkPathOverflow($(this));
                    });
                }, 100);
            })
            // Bind escape for hiding modals
            .register("keyup", function (event) {
                if (event.keyCode === 27)
                    $("#click-catcher").click();
            })
            // Stop CTRL-S from showing a save dialog
            .register("keydown", function (event) {
                if (event.keyCode === 83 && (event.metaKey || event.ctrlKey)) event.preventDefault();
            });

        var fileInput = $("#file");
        fileInput.register("change", function (event) {
            if (droppy.detects.fileinputdirectory && event.target.files.length > 0 && "webkitRelativePath" in event.target.files[0]) {
                var files = event.target.files;
                var obj = {};
                for (var i = 0; i < files.length; i++) {
                    var path = files[i].webkitRelativePath, name = files[i].name;
                    if (path) {
                        if (name === ".")
                            obj[path] = {};
                        else
                            obj[path] = files[i];
                    } else {
                        obj[files[i].name] = files[i];
                    }
                }
                upload(getView(fileInput[0].targetView), obj); // TODO: view relative
            } else if (fileInput.val()) {
                upload(getView(fileInput[0].targetView), fileInput.get(0).files);
            }
            fileInput.val(""); // Reset the input
        });

        // File upload button
        $("#upload-file-button").register("click", function () {
            // Remove the directory attributes so we get a file picker dialog!
            if (droppy.detects.fileinputdirectory)
                fileInput.removeAttr("directory msdirectory mozdirectory webkitdirectory");
            fileInput.click();
        });

        // Folder upload button - check if we support directory uploads
        if (droppy.detects.fileinputdirectory) {
            // Directory uploads supported - enable the button
            $("#upload-folder-button").register("click", function () {
                // Set the directory attribute so we get a directory picker dialog
                fileInput.attr({
                    directory: "directory",
                    msdirectory: "msdirectory",
                    mozdirectory: "mozdirectory",
                    webkitdirectory: "webkitdirectory"
                });
                fileInput.click();
            });
        } else {
            // No directory upload support - disable the button
            $("#upload-folder-button")
                .addClass("disabled")
                .attr("title", "Sorry, your browser doesn't support directory uploading yet!");
        }

        $("#create-folder-button").register("click", function () {
            var dummyFolder, wasEmpty,
                view = getView(), // TODO: Create folder in last active view
                dummyHtml = '<li class="data-row new-folder" data-type="folder">' +
                                '<span class="sprite sprite-folder-open"></span>' +
                                '<a class="folder-link entry-link"></a>' +
                            '</li>';

            if (view.find(".empty").length > 0) {
                view.find(".content").html("<ul>" + getHeaderHTML() + dummyHtml + "</ul>");
                wasEmpty = true;
            } else {
                view.find(".content ul").prepend(dummyHtml);
            }
            dummyFolder = $(".data-row.new-folder");
            view.find(".content").scrollTop(0);
            entryRename(view, dummyFolder, wasEmpty, function (success, oldVal, newVal) {
                if (success) {
                    showSpinner(view);
                    sendMessage(view[0].vId, "CREATE_FOLDER", newVal);
                }
                dummyFolder.remove();
            });
        });

        $("#split-button").register("click", function () { split(); });

        var split = droppy.split = function (dest) {
            var first, second, button;
            button = $("#split-button");
            button.off("click");
            first = getView(0);
            if (droppy.views.length === 1) {
                first.addClass("left");
                if (typeof dest !== "string")
                    if (first[0].currentFile)
                        dest = fixRootPath(first[0].currentFolder + "/" + first[0].currentFile);
                    else
                        dest = fixRootPath(first[0].currentFolder);
                second = newView(dest, 1).addClass("right");
                button.children(".button-text").text("Merge");
                button.attr("title", "Merge views back into a single one");
            } else {
                destroyView(1);
                window.history.replaceState(null, null, first[0].currentFolder); // removes the hash
                getView(0).removeClass("left");
                button.children(".button-text").text("Split");
                button.attr("title", "Split the view in half");
            }
            first.one("transitionend webkitTransitionEnd oTransitionEnd MSTransitionEnd", function (event) {
                button.register("click", split);
                event.stopPropagation();
            });
        };

        $("#about-button").register("click", function () {
            requestAnimation(function () {
                $("#about-box").attr("class", $("#about-box").attr("class") !== "in" ? "in" : "out");
                toggleCatcher();
            });
        });

        $("#options-button").register("click", function () {
            sendMessage(null, "GET_USERS");
        });

        // Hide modals when clicking outside their box
        $("#click-catcher").register("click", function () {
            $("#options-box").replaceClass("in", "out");
            $("#about-box").replaceClass("in", "out");
            $("#entry-menu").replaceClass("in", "out");
            $("#drop-select").removeAttr("class");
            $("#info-box").removeAttr("class");
            toggleCatcher();
        });

        // ============================================================================
        //  Audio functions / events
        // ============================================================================

        var slider     = $("#volume-slider"),
            volumeIcon = $("#volume-icon"),
            controls   = $("#audio-controls"),
            seekbar    = $("#seekbar"),
            level      = $("#volume-level"),
            tooltip    = $("#tooltip"),
            player     = $("#audio-player")[0];

        volumeIcon.register("click", function () {
            slider.attr("class", slider.attr("class") === "" ? "in" : "");
            level.attr("class", level.attr("class") === "" ? "in" : "");
        });

        seekbar.register("click", function (event) {
            player.currentTime = player.duration * (event.clientX / window.innerWidth);
        });

        seekbar.register("mousemove", debounce(function (event) {
            if (!player.duration) return;
            var left = event.clientX;
            tooltip.css("bottom", ($(window).height() - seekbar[0].getBoundingClientRect().top + 8) + "px");
            tooltip.css("left", (left - tooltip.width() / 2 - 3), + "px");
            tooltip.attr("class", "in");
            tooltip.text(secsToTime(player.duration * (event.clientX / window.innerWidth)));
        }), 50);

        seekbar.register("mouseleave", debounce(function () {
            tooltip.removeAttr("class");
        }), 50);

        function onWheel(event) {
            setVolume(event.wheelDelta || -event.detail);
            slider.attr("class", "in");
            level.attr("class", "in");
        }

        volumeIcon[0].addEventListener("mousewheel", onWheel, false);
        volumeIcon[0].addEventListener("DOMMouseScroll", onWheel, false);
        slider[0].addEventListener("mousewheel", onWheel, false);
        slider[0].addEventListener("DOMMouseScroll", onWheel, false);

        player.volume = droppy.get("volume");
        slider.val(player.volume * 100);

        var volumeTimeout;
        function setVolume(delta) {
            clearTimeout(volumeTimeout);
            volumeTimeout = setTimeout(function () {
                slider.attr("class", "");
                level.attr("class", "");
            }, 2000);
            var volume = player.volume;
            if (typeof delta === "number") {
                if (delta > 0) {
                    volume += 0.05;
                    if (volume > 1) volume = 1;
                } else {
                    volume -= 0.05;
                    if (volume < 0) volume = 0;
                }
            } else {
                volume = slider.val() / 100;
            }

            player.volume = volume;
            droppy.set("volume", volume);
            slider.val(volume * 100);
            level.text(Math.round(volume * 100) + "%");

            if (player.volume === 0) volumeIcon.html(droppy.svg["volume-mute"]);
            else if (player.volume <= 0.33) volumeIcon.html(droppy.svg["volume-low"]);
            else if (player.volume <= 0.67) volumeIcon.html(droppy.svg["volume-medium"]);
            else volumeIcon.html(droppy.svg["volume-high"]);
        }

        slider.register("input", setVolume);
        setVolume();

        var played = $("#seekbar-played"),
            loaded = $("#seekbar-loaded"),
            fullyLoaded;

        function updater() {
            var cur  = player.currentTime,
                max  = player.duration;

            if (player.buffered && !fullyLoaded) {
                var loadProgress = player.buffered.end(0) / max * 100;
                loaded.css("width", loadProgress  + "%");
                if (loadProgress === 100) fullyLoaded = true;
            }

            if (!cur || !max) return;
            played.css("width", (cur  / max * 100)  + "%");
            $("#time-cur").text(secsToTime(cur));
            $("#time-max").text(secsToTime(max));
        }

        function playing() {
            var matches = $(player).attr("src").match(/(.+)\/(.+)\./);
            droppy.isPlaying = true;
            updateTitle(getView()[0].currentFolder, true);
            $("#audio-title").text(matches[matches.length - 1].replace(/_/g, " ").replace(/\s+/, " "));
            controls.attr("class", "in");
            fullyLoaded = false;
            droppy.audioUpdater = setInterval(updater, 100);
        }

        function stop(event) {
            if (event.type === "ended") {
                var next = $(".playing").next();
                preparePlayback($((next.length) ? next.find(".icon-play") : $(".content ul").find(".icon-play").first()));
            }
            $("#audio-title").html("");
            if (droppy.audioUpdater) {
                clearInterval(droppy.audioUpdater);
                droppy.audioUpdater = null;
            }
            droppy.isPlaying = false;
            updateTitle(getView()[0].currentFolder, true);
            setTimeout(function () {
                if (!droppy.isPlaying) {
                    controls.attr("class", "out");
                }
            }, 500);
        }

        // Playback events : http://www.w3.org/wiki/HTML/Elements/audio#Media_Events
        player.addEventListener("pause", stop);
        player.addEventListener("ended", stop);
        player.addEventListener("playing", playing);
    }
    // ============================================================================
    //  Upload functions
    // ============================================================================
    var numFiles, formLength;
    function upload(view, data) {
        var formData = new FormData();

        droppy.zeroFiles = [];
        numFiles = 0;
        formLength = 0;
        if (!data) return;
        if (Object.prototype.toString.call(data) !== "[object Object]") { // We got a FileList
            if (data.length === 0) return;
            for (var i = 0, len = data.length; i < len; i++) {
                if (isOverLimit(data[i].size)) return;
                var filename = encodeURIComponent(data[i].name);
                numFiles++;
                getView()[0].currentData[filename] = {
                    size  : data[i].size,
                    type  : "nf",
                    mtime : Date.now()
                };
                // Don't include Zero-Byte files as uploads will freeze in IE if we attempt to upload them
                // https://github.com/silverwind/droppy/issues/10
                if (data[i].size === 0) {
                    droppy.zeroFiles.push((view[0].currentFolder === "/") ? "/" + filename : view[0].currentFolder + "/" + filename);
                } else {
                    formLength++;
                    formData.append(filename, data[i], filename);
                }
            }
        } else { // We got an object for recursive folder uploads
            var addedDirs = {};
            for (var path in data) {
                if (data.hasOwnProperty(path)) {
                    formLength++;
                    formData.append(path, data[path], encodeURIComponent(path));
                    var name = (path.indexOf("/") > 1) ? path.substring(0, path.indexOf("/")) : path;
                    switch (Object.prototype.toString.call(data[path])) {
                    case "[object Object]":
                        if (!addedDirs[name] && data.hasOwnProperty(path)) {
                            view[0].currentData[name] = {
                                size : 0,
                                type : "nd",
                                mtime : Date.now()
                            };
                            addedDirs[name] = true;
                        }
                        break;
                    case "[object File]":
                        if (isOverLimit(data[path].size)) return;
                        numFiles++;
                        if (!addedDirs[name]) {
                            view[0].currentData[name] = {
                                size  : data[path].size,
                                type  : "nf",
                                mtime : Date.now()
                            };
                        }
                        break;
                    }
                }
            }
        }

        // Load the new files into view
        openDirectory(view, true);

        // Create the XHR2 and bind the progress events
        var xhr = new XMLHttpRequest();
        xhr.upload.addEventListener("progress", function (event) { uploadProgress(view, event); }, false);
        xhr.upload.addEventListener("load", function () { uploadDone(view); }, false);
        xhr.upload.addEventListener("error", function () { uploadDone(view); }, false);

        // Init the UI
        uploadInit(view, numFiles);
        $(".upload-cancel").register("click", function () {
            xhr.abort();
            uploadCancel(view);
        });

        // And send the files
        view[0].isUploading = true;

        if (formLength) {
            xhr.open("POST", "/upload?" + $.param({
                vId : view[0].vId,
                to  : encodeURIComponent(view[0].currentFolder),
                r   : droppy.get("renameExistingOnUpload")
            }));
            xhr.send(formData);
        } else if (droppy.zeroFiles.length) {
            sendMessage(view[0].vId, "ZERO_FILES", droppy.zeroFiles);
        }

        function isOverLimit(size) {
            if (droppy.maxFileSize > 0 && size > droppy.maxFileSize) {
                var si = convertToSI(droppy.maxFileSize);
                showError("Maximum file size for uploads is " + si.size + si.unit);
                return true;
            }
            return false;
        }
    }

    var start, lastUpdate;
    function uploadInit(view, numFiles) {
        var uploadInfo = '<section class="upload-info out">' +
                '<div class="upload-bar">' +
                    '<div class="upload-bar-inner"></div>' +
                '</div>' +
                '<span class="upload-title"></span>' +
                '<span class="upload-speed">' +
                    droppy.svg.speed +
                    '<span></span>' +
                '</span>' +
                '<span class="upload-time">' +
                    droppy.svg.time +
                    '<span class="upload-time-left"></span>' +
                '</span>' +
                '<span class="upload-cancel">' +
                    droppy.svg.remove +
                    '<span>Cancel</span>' +
                '</span>' +
            '</section>';

        start = Date.now();
        if (!view.find(".upload-info").length) view.append(uploadInfo);
        view.find(".upload-info").setTransitionClass("out", "in");
        view.find(".upload-title").text("Uploading " + numFiles + " file" + (numFiles > 1 ? "s" : ""));
        view.find(".upload-bar-inner").css("width", "0%");
        view.find(".upload-time-left").text("");
        view.find(".upload-speed > span").text("");
        updateTitle("0%");
    }

    function uploadDone(view) {
        view.find(".upload-bar-inner").css("width", "100%");
        view.find(".upload-title").text("Processing");
    }

    function uploadCancel(view) {
        view.find(".upload-bar-inner").css("width", "0");
        view.find(".upload-title").text("Aborting");
        $(".uploading").remove(); // Remove preview elements
    }

    function uploadProgress(view, event) {
        if (!event.lengthComputable) return;

        // Update progress every 250ms at most
        if (!lastUpdate || (Date.now() - lastUpdate) >= 250) {
            var bytesSent  = event.loaded,
                bytesTotal = event.total,
                progress   = Math.round((bytesSent / bytesTotal) * 100) + "%",
                speed      = convertToSI(bytesSent / ((Date.now() - start) / 1000), 2),
                elapsed, secs;

            updateTitle(progress);
            view.find(".upload-bar-inner").css("width", progress);
            view.find(".upload-speed > span").text(speed.size + " " + speed.unit + "/s");

            // Calculate estimated time left
            elapsed = Date.now() - start;
            secs = ((bytesTotal / (bytesSent / elapsed)) - elapsed) / 1000;

            if (secs > 60)
                view.find(".upload-time-left").text(Math.ceil(secs / 60) + " mins");
            else
                view.find(".upload-time-left").text(Math.ceil(secs) + " secs");

            lastUpdate = Date.now();
        }
    }
// ============================================================================
//  General helpers
// ============================================================================
    function entryRename(view, entry, wasEmpty, callback) {
        var canSubmit, exists, valid, inputText, link, namer, nameLength;
        // Populate active files list
        droppy.activeFiles = [];
        view.find(".entry-link").each(function () {
            $(this).removeClass("editing invalid");
            droppy.activeFiles.push($(this).text().toLowerCase());
        });

        // Hide menu, click-catcher and the original link, stop any previous edits
        $("#click-catcher").trigger("mousemove");
        link = entry.find(".entry-link");

        // Add inline elements
        namer = $('<input class="inline-namer" value="' + link.text() + '" placeholder="' + link.text() + '">');
        link.after(namer);

        entry.addClass("editing");

        link.next().register("input", function () {
            inputText = namer.val();
            valid = !/[\\\*\{\}\/\?\|<>"]/.test(inputText);
            exists = false;
            for (var i = 0, len = droppy.activeFiles.length; i < len; i++)
                if (droppy.activeFiles[i] === inputText.toLowerCase()) { exists = true; break; }
            canSubmit = valid && (!exists || inputText === namer.attr("placeholder"));
            // TODO: Better indicator of what's wrong
            if (!canSubmit)
                entry.addClass("invalid");
            else
                entry.removeClass("invalid");
        }).register("keyup", function (event) {
            if (event.keyCode === 27) stopEdit(view); // Escape Key
            if (event.keyCode === 13) submitEdit(view, false, callback); // Return Key
        }).register("focusout", function () {
            submitEdit(view, true, callback);
        });

        nameLength = link.text().lastIndexOf(".");
        namer[0].setSelectionRange(0, nameLength > -1 ? nameLength : link.text().length);
        namer[0].focus();

        function submitEdit(view, skipInvalid, callback) {
            var oldVal = namer.attr("placeholder"),
                newVal = namer.val(),
                success;
            if (canSubmit) {
                if (oldVal !== newVal) {
                    success = true;
                }
                stopEdit(view);
            } else if (exists && !skipInvalid) {
                namer.addClass("shake");
                setTimeout(function () {
                    namer.removeClass("shake");
                }, 500);
            } else {
                success = false;
                stopEdit(view);
            }
            if (typeof success === "boolean" && typeof callback === "function") {
                var oldPath = view[0].currentFolder === "/" ? "/" + oldVal : view[0].currentFolder + "/" + oldVal,
                    newPath = view[0].currentFolder === "/" ? "/" + newVal : view[0].currentFolder + "/" + newVal;
                callback(success, oldPath, newPath);
            }

        }
        function stopEdit(view) {
            view.find(".inline-namer").remove();
            view.find(".data-row.new-folder").remove();
            entry.removeClass("editing invalid");
            if (wasEmpty) view.find(".content").html('<div class="empty">' + droppy.svg["upload-cloud"] + '<a class="text">Add files</a></div>');
        }
    }

    // Toggle the full-screen click catching frame if any modals are shown
    function toggleCatcher() {
        if ($("#about-box").hasClass("in") ||
            $("#options-box").hasClass("in") ||
            $("#info-box").hasClass("in") ||
            $("#entry-menu").hasClass("in") ||
            $("#drop-select").hasClass("in")
        ) {
            $("#click-catcher").attr("class", "in");
        } else {
            $("#click-catcher").attr("class", "out");
        }
    }

    // Update the page title and trim a path to its basename
    function updateTitle(text, isPath) {
        var prefix = "", suffix = "droppy";
        if (isPath) {
            var parts = text.match(/([^\/]+)/gm);
            prefix = parts ? parts[parts.length - 1] : "/";
        } else {
            prefix = text;
        }
        if (droppy.isPlaying) prefix = "\u266B " + prefix; // Unicode audio note to indicate playback in a tab
        document.title = [prefix, suffix].join(" - ");
    }

    // Listen for popstate events, which indicate the user navigated back
    $(window).register("popstate", function () {
        // In recent Chromium builds, this can fire on first page-load, before we even have our socket connected.
        if (!droppy.socket) return;
        updateLocation(null, [decodeURIComponent(window.location.pathname), decodeURIComponent(window.location.hash.slice(1))], true);
    });

    function getViewLocation(view) {
        if (view[0].currentFolder === undefined)
            return ""; // return an empty string so animDirection gets always set to 'forward' on launch
        else
            return fixRootPath(view[0].currentFolder + (view[0].currentFile ? "/" + view[0].currentFile : ""));
    }

    // Update our current location and change the URL to it
    function updateLocation(view, destination, skipPush) {
        if (typeof destination.length !== "number") throw "Destination needs to be string or array";
        // Queue the folder switching if we are mid-animation or waiting for the server
        function sendReq(view, viewDest, time) {
            (function queue(time) {
                if ((!droppy.socketWait && !view[0].isAnimating) || time > 2000) {
                    showSpinner(view);
                    var viewLoc = getViewLocation(view);
                    // Find the direction in which we should animate
                    if (viewDest.length > viewLoc.length) view[0].animDirection = "forward";
                    else if (viewDest.length === viewLoc.length) view[0].animDirection = "center";
                    else view[0].animDirection = "back";
                    sendMessage(view[0].vId, "REQUEST_UPDATE", viewDest);

                    // Skip the push if we're already navigating through history
                    if (!skipPush) {
                        var newDest;
                        if (view[0].vId === 0) newDest = viewDest + window.location.hash;
                        else newDest = window.location.pathname + "#" + viewDest;
                        window.history.pushState(null, null, newDest);
                    }
                } else
                    setTimeout(queue, 50, time + 50);
            })(time);
        }
        if (view === null) {
            // Only when navigating backwards
            for (var i = destination.length - 1; i >= 0; i--) {
                if (destination[i].length && getViewLocation(getView(i)) !== destination[i])
                    sendReq(getView(i), destination[i], 0);
            }
        } else if (droppy.views[view[0].vId]) sendReq(view, destination, 0);
    }

    // Update the path indicator
    function updatePath(view) {
        var parts, oldParts, pathStr = "", i = 0, len;
        parts = normalizePath(fixRootPath(view[0].currentFolder)).split("/");
        if (parts[parts.length - 1] === "") parts.pop();
        if (view[0].currentFile !== null) parts.push(view[0].currentFile);
        parts[0] = droppy.svg.home; // Replace empty string with our home icon
        if (view[0].savedParts) {
            i = 1; // Skip the first element as it's always the same
            oldParts = view[0].savedParts;
            while (true) {
                pathStr += "/" + parts[i];
                if (!parts[i] && !oldParts[i]) break;
                if (parts[i] !== oldParts[i]) {
                    if (!parts[i] && oldParts[i] !== parts[i]) { // remove this part
                        removePart(i);
                    } else if (!oldParts[i] && oldParts[i] !== parts[i]) { // Add a part
                        addPart(parts[i], pathStr);
                    } else { // rename part
                        $(view.find(".path li")[i]).html(parts[i] + droppy.svg.triangle);
                    }
                }
                i++;
            }
            finalize();
        } else {
            addPart(parts[0], "/");
            for (i = 1, len = parts.length; i < len; i++) {
                pathStr += "/" + parts[i];
                addPart(parts[i], pathStr);
            }
            finalize();
        }

        view[0].savedParts = parts;

        function addPart(name, path) {
            var li = $("<li class='out'><a>" + name + "</a></li>");
            li.data("destination", path);
            li.register("click", function (event) {
                if (droppy.socketWait) return;
                var view = $(event.target).parents(".view");
                if ($(this).is(":last-child")) {
                    if ($(this).parents(".view").data("type") === "directory") {
                        updateLocation(view, $(this).data("destination"));
                    }
                } else {
                    view[0].switchRequest = true; // This is set so we can switch out of a editor view
                    updateLocation(view, $(this).data("destination"));
                }
                setTimeout(function () {checkPathOverflow(view); }, 400);
            });
            view.find(".path").append(li);
            li.append(droppy.svg.triangle);
        }

        function removePart(i) {
            var toRemove = view.find(".path li").slice(i);
            toRemove.setTransitionClass("in", "out gone");
            toRemove.one("transitionend webkitTransitionEnd oTransitionEnd MSTransitionEnd", function () {
                $(this).remove();
            });
        }

        function finalize() {
            view.find(".path li.out:not(.gone)").setTransitionClass("out", "in");
            setTimeout(function () {checkPathOverflow(view); }, 400);
        }
    }

    // Check if the path indicator overflows and scroll it if neccessary
    function checkPathOverflow(view) {
        var width = 40,
            space = view.width(),
            pathElements = view.find(".path li.in");

        for (var i = 0, l = pathElements.length; i < l; i++) {
            width += pathElements[i].offsetWidth;
        }

        if (width > space) {
            view.find(".path li").animate({"left": space - width + "px"}, {duration: 200});
        } else {
            view.find(".path li").animate({"left": 0}, {duration: 200});
        }
    }
    // Convert the received data into HTML
    function openDirectory(view, isUpload) {
        var tdata = {
            entries: view[0].currentData,
            folder: view[0].currentFolder,
            isUpload: isUpload,
            sortBy: "name",
            sortAsc: false,
            clipboardBasename: droppy.clipboard ? basename(droppy.clipboard.from) : "",
            mimeByExt: droppy.mediaTypes
        };
        var content = contentWrap(view).html(t.views.directory(tdata));
        loadContent(view, content);
        // Upload button on empty page
        content.find(".empty").register("click", function (event) {
            var view = $(event.target).parents(".view"), fileInput = $("#file");
            fileInput[0].targetView = view[0].vId;
            if (droppy.detects.fileinputdirectory)
                fileInput.removeAttr("directory mozdirectory webkitdirectory msdirectory");
            fileInput.click();
        });
        // Switch into a folder
        content.find(".data-row[data-type='folder']").register("click", function (event) {
            event.preventDefault();
            if (droppy.socketWait) return;
            var destination = $(this).data("id");
            updateLocation(view, destination);
        });
        content.find(".data-row").each(function (index) {
            this.setAttribute("order", index);
        });
        content.find(".data-row .entry-menu").register("click", function (event) {
            event.stopPropagation();
            var entry = $(this).parent("li.data-row"),
                type = entry.find(".sprite").attr("class"),
                button = $(this);

            type = type.match(/sprite\-(\w+)/);
            if (type) type = type[1];

            // Show a download entry when the click action is not download
            if (droppy.get("clickAction") !== "download" && entry.attr("data-type") === "file") {
                type = "download";
                $("#entry-menu").find(".download").attr("download", entry.children(".file-link").attr("download"));
                $("#entry-menu").find(".download").attr("href", entry.children(".file-link").attr("href"));
            }

            $("#entry-menu")
                .attr("class", "in")
                .css("left", (button.offset().left + button.width() - $("#entry-menu").width()) + "px")
                .data("target", entry)
                .addClass("type-" + type);

            var menuMaxTop = $(document).height() - $("#entry-menu").height(),
                menuTop = entry.offset().top;
            if (menuTop > menuMaxTop) menuTop = menuMaxTop;
            $("#entry-menu").css("top", menuTop + "px");
            toggleCatcher();

            $("#click-catcher").one("mousemove", function () {
                $("#entry-menu").attr("class", "out");
                toggleCatcher();
            });
        });
        // Paste a file/folder into a folder
        content.find(".paste-button").register("click", function (event) {
            event.stopPropagation();
            if (droppy.socketWait) return;
            if (droppy.clipboard) {
                showSpinner(view);
                droppy.clipboard.to = fixRootPath(view[0].currentFolder + "/" + basename(droppy.clipboard.from));
                sendMessage(view[0].vId, "CLIPBOARD", droppy.clipboard);
            } else {
                throw "Clipboard was empty!";
            }

            droppy.clipboard = null;
            $("#click-catcher").trigger("click");
            $(".paste-button").replaceClass("in", "out");
        });
        // Stop navigation when clicking on an <a>
        content.find(".data-row .zip, .entry-link.file").register("click", function (event) {
            event.stopPropagation();
            if (droppy.socketWait) return;

            // Some browsers (like IE) think that clicking on an <a> is real navigation
            // and will close the WebSocket in turn. We'll reconnect if neccessary.
            droppy.reopen = true;
            setTimeout(function () {
                droppy.reopen = false;
            }, 2000);
        });
        // Request a shortlink
        content.find(".data-row .shortlink").register("click", function () {
            if (droppy.socketWait) return;
            sendMessage(null, "REQUEST_SHORTLINK", $(this).parent(".data-row").data("id"));
        });
        content.find(".icon-play").register("click", function () {
            preparePlayback($(this));
        });
        content.find(".header-name, .header-mtime, .header-size").register("click", function () {
            sortByHeader(view, $(this));
        });
        setClickAction();
        hideSpinner(view);
    }

    // Load generated list into view with an animation
    function loadContent(view, content) {
        var type = view.attr("data-type"),
            navRegex = /(forward|back|center)/;
        if (view[0].animDirection === "center" && type !== "document") {
            view.find(".content").replaceClass(navRegex, "center");
            view.find(".content").before(content);
            view.find(".new").attr("data-root", view[0].currentFolder);
            view.find(".new").addClass(type);
            finish();
        } else {
            view.children(".content-container").append(content);
            view.find(".new").attr("data-root", view[0].currentFolder);
            view[0].isAnimating = true;
            view.find(".data-row").addClass("animating");
            view.find(".content:not(.new)").replaceClass(navRegex, (view[0].animDirection === "forward") ? "back" : (view[0].animDirection === "back") ? "forward" : "center");
            view.find(".new").setTransitionClass(navRegex, "center");
            view.find(".new").addClass(type); // Add view type class for styling purposes
            setTimeout(function () {
                finish();
            }, 200);
        }
        view[0].animDirection = "center";

        function finish() {
            view[0].isAnimating = false;
            view.find(".content:not(.new)").remove();
            view.find(".new").removeClass("new");
            view.find(".data-row").removeClass("animating");
            if ($(view).attr("data-type") === "directory") {
                bindDragEvents(view);
                bindHoverEvents(view);
                bindDropEvents(view);
            } else if ($(view).attr("data-type") === "document" || $(view).attr("data-type") === "image") {
                bindHoverEvents(view);
                bindDropEvents(view);
            }
            allowDrop(view);
        }
    }

    function handleDrop(view, event, from, to, spinner) {
        var catcher = $("#click-catcher"),
            dropSelect = $("#drop-select"),
            dragData = event.dataTransfer.getData("text");
        droppy.dragTimer.clear();
        $(".drop-hover").removeClass("drop-hover");
        $(".dropzone").removeClass("in");

        if (event.shiftKey) {
            sendDrop(view, "cut", from, to, spinner);
        } else if (event.ctrlKey || event.metaKey || event.altKey) {
            sendDrop(view, "copy", from, to, spinner);
        } else {
            // Keep the drop-select in view
            var limit = dropSelect[0].offsetWidth / 2 - 20, left;
            if (event.originalEvent.clientX < limit)
                left = event.originalEvent.clientX + limit;
            else if ((event.originalEvent.clientX + limit) > window.innerWidth)
                left = event.originalEvent.clientX - limit;
            else
                left = event.originalEvent.clientX;

            dropSelect.attr("class", "in").css({
                left: left,
                top:  event.originalEvent.clientY,
            });
            toggleCatcher();
            dropSelect.children(".movefile").off("click").one("click", function () {
                sendDrop(view, "cut", from, to, spinner);
                catcher.off("mousemove").trigger("click");
            });
            dropSelect.children(".copyfile").off("click").one("click", function () {
                sendDrop(view, "copy", from, to, spinner);
                catcher.off("mousemove").trigger("click");
            });
            dropSelect.children(".viewfile").off("click").one("click", function () {
                updateLocation(view, dragData);
                catcher.off("mousemove").trigger("click");
            });
            return;
        }
    }

    function sendDrop(view, type, from, to, spinner) {
        if (from !== to || type === "copy") {
            if (spinner) showSpinner(view);
            sendMessage(view[0].vId, "CLIPBOARD", {
                type: type,
                from: from,
                to:   to
            });
        }
    }

    // Set drag properties for internal drag sources
    function bindDragEvents(view) {
        view.find(".data-row").attr("draggable", "true");
        view.register("dragstart", function (event) {
            var row = $(event.target).hasClass("data-row") ? $(event.target) : $(event.target).parents(".data-row");
            droppy.dragTimer.refresh(row.data("id"));
            event.dataTransfer.setData("text", row.data("id"));
            event.dataTransfer.effectAllowed = "copyMove";
            if ("setDragImage" in event.dataTransfer)
                event.dataTransfer.setDragImage(row.find(".sprite")[0], 0, 0);
        });
    }
    droppy.dragTimer = new (function () {
        var dt = function () {

        };
        dt.prototype.timer = null;
        dt.prototype.data = "";
        dt.prototype.isInternal = false;
        dt.prototype.refresh = function (data) {
            if (typeof data === "string") {
                this.data = data;
                this.isInternal = true;
            }
            clearTimeout(this.timer);
            this.timer = setTimeout(this.clear, 1000);
        };
        dt.prototype.clear = function () {
            if (!this.isInternal)
                $(".dropzone").removeClass("in");
            clearTimeout(this.timer);
            this.isInternal = false;
            this.data = "";
        };
        return dt;
    }())();

    function allowDrop(el) {
        el.register("dragover", function (event) {
            event.preventDefault();
            droppy.dragTimer.refresh();
        });
    }

    // Hover events for upload arrows
    function bindHoverEvents(view) {
        var dropZone = view.find(".dropzone");
        view.register("dragenter", function (event) {
            event.stopPropagation();
            var target = $(event.target),
                row;
            if (droppy.dragTimer.isInternal) { // internal source
                if (target.hasClass("folder-link")) {
                    row = target.parent();
                    event.preventDefault();
                    if (!row.hasClass("drop-hover")) {
                        if (row.attr("data-id") !== droppy.dragTimer.data) {
                            $(".drop-hover").removeClass("drop-hover");
                            row.addClass("drop-hover");
                        }
                        dropZone.removeClass("in");
                    }
                } else {
                    view.find(".drop-hover").removeClass("drop-hover");
                }
            } else { // external source
                if (target.hasClass("content") || target.parents().hasClass("content")) {
                    $(".dropzone").each(function () {
                        if (this !== dropZone[0]) $(this).removeClass("in");
                    });
                    dropZone.addClass("in");
                }
            }
        });
        view.register("dragleave", function (event) {
            event.stopPropagation();
            var target = $(event.target),
                row;
            if (droppy.dragTimer.isInternal) { // internal source
                if (target.hasClass("folder-link")) {
                    row = target.parent();
                    if (row.hasClass("drop-hover")) {
                        row.removeClass("drop-hover");
                    }
                }
            }
        });
    }

    function bindDropEvents(view) {
        view.find(".data-row").each(function () {
            var row = $(this);
            if (row.attr("data-type") === "folder") {
                row.register("drop", function (event) {
                    event.preventDefault();
                    event.stopPropagation();
                    $(".drop-hover").removeClass("drop-hover");
                    $(".dropzone").removeClass("in");
                    var from = event.dataTransfer.getData("text"),
                        to = row.attr("data-id");
                    to = fixRootPath(to + "/" + basename(from));
                    if (from) handleDrop(view, event, from, to);

                });
            }
        });
        view.register("drop", function (event) {
            event.preventDefault();
            event.stopPropagation();
            $(".dropzone").removeClass("in");
            var view = $(event.target).parents(".view"),
                items = event.dataTransfer.items,
                fileItem = null,
                entryFunc = null,
                dragData = event.dataTransfer.getData("text");

            if (dragData) { // It's a drag between views
                if (view.attr("data-type") === "directory") { // dropping into a directory view
                    handleDrop(view, event, dragData, fixRootPath(view[0].currentFolder + "/" + basename(dragData)), true);
                } else if (view.attr("data-type") === "document" || view.attr("data-type") === "image") { // dropping into a document view
                    updateLocation(view, dragData);
                }
                return;
            }
            // At this point, it's a file drop

            // Try to find the supported getAsEntry function
            if (items && items[0]) {
                fileItem = (items[0].type === "text/uri-list") ? items[1] : items[0];
                var funcs = ["getAsEntry", "webkitGetAsEntry", "mozGetAsEntry", "MSGetAsEntry"];
                for (var f = 0; f < funcs.length; f++) {
                    if (fileItem[funcs[f]]) {
                        entryFunc = funcs[f];
                        break;
                    }
                }
            }

            // Check if we support getAsEntry();
            if (!items || !fileItem[entryFunc]()) {
                // No support, fallback to normal File API
                upload(view, event.dataTransfer.files);
                return;
            }

            // We support GetAsEntry, go ahead and read recursively
            var obj = {};
            var cbCount = 0, cbFired = 0, dirCount = 0,
                rootFileFunction = function (file) {
                    obj[file.name] = file;
                    cbFired++;
                },
                childFileFunction = function (path) {
                    return function (file) {
                        obj[path + "/" + file.name] = file;
                        cbFired++;
                    };
                },
                increaseFired =  function () { cbFired++; },
                readDirectory = function (entry, path) {
                    if (!path) path = entry.name;
                    obj[path] = {};
                    entry.createReader().readEntries(function (entries) {
                        for (var i = 0; i < entries.length; i++) {
                            if (entries[i].isDirectory) {
                                dirCount++;
                                readDirectory(entries[i], path + "/" + entries[i].name);
                            } else {
                                cbCount++;
                                entries[i].file(childFileFunction(path), increaseFired);
                            }
                        }
                    });
                };
            var length = event.dataTransfer.items.length;
            for (var i = 0; i < length; i++) {
                var entry = event.dataTransfer.items[i][entryFunc]();
                if (!entry) continue;
                if (entry.isFile) {
                    cbCount++;
                    entry.file(rootFileFunction, increaseFired);
                } else if (entry.isDirectory) {
                    dirCount++;
                    readDirectory(entry);
                }
            }

            // TODO: Uploading just empty folders without any files runs into the timeout
            // Possible solution would be to send the folder creations over the websocket
            // as we can't send empty FormData.
            (function wait(timeout) {
                if (timeout > 10000) {
                    return;
                } else {
                    if (cbCount > 0 && cbFired === cbCount) {
                        upload(view, obj);
                    } else {
                        setTimeout(wait, timeout + 50, timeout + 50);
                    }
                }
            })(50);
        });
    }

    function initEntryMenu() {
        // Rename a file/folder
        $("#entry-menu .rename").register("click", function (event) {
            event.stopPropagation();
            if (droppy.socketWait) return;
            var entry = $("#entry-menu").data("target"),
                view = entry.parents(".view"),
                vId = view[0].vId;
            entryRename(view, entry, false, function (success, oldVal, newVal) {
                if (success) {
                    showSpinner(view);
                    sendMessage(vId, "RENAME", { "old": oldVal, "new": newVal });
                }
            });
        });

        // Copy/cut a file/folder
        $("#entry-menu .copy, #entry-menu .cut").register("click", function (event) {
            event.stopPropagation();
            var entry = $("#entry-menu").data("target");
            droppy.clipboard = { type: $(this).attr("class"), from: entry.data("id") };
            $("#click-catcher").trigger("click");
            $(".paste-button .filename").text(basename(droppy.clipboard.from));
            $(".paste-button").replaceClass("out", "in");
        });

        // Open a file/folder in browser
        $("#entry-menu .open").register("click", function (event) {
            event.stopPropagation();
            var entry = $("#entry-menu").data("target"),
                url = entry.find(".file-link").attr("href").replace(/^\/~\//, "/_/"),
                type = $("#entry-menu").attr("class").match(/type\-(\w+)/),
                view = entry.parents(".view"),
                win;
            if (type) {
                switch (type[1]) {
                case "html":
                    win = window.open(url, "_blank");
                    break;
                case "audio":
                    play(url);
                    break;
                default:
                    updateLocation(view, fixRootPath(view[0].currentFolder + "/" + entry.find(".file-link").text()));
                }
            }
            $("#click-catcher").trigger("click");
            if (win) win.focus();
        });

        // Edit a file/folder in a text editor
        $("#entry-menu .edit").register("click", function (event) {
            event.stopPropagation();
            $("#click-catcher").trigger("click");
            var entry = $("#entry-menu").data("target"),
                view = entry.parents(".view");
            updateLocation(view, fixRootPath(view[0].currentFolder + "/" + entry.find(".file-link").text()));
        });

        // Delete a file/folder
        $("#entry-menu .delete").register("click", function () {
            if (droppy.socketWait) return;
            sendMessage(null, "DELETE_FILE", $("#entry-menu").data("target").data("id"));
            $("#click-catcher").trigger("click");
        });
    }

    function sortByHeader(view, header) {
        droppy.sorting.col = header[0].className.match(/header\-(\w+)/)[1];
        droppy.sorting.asc = header.hasClass("down");
        header.attr("class", "header-" + droppy.sorting.col + " " + (droppy.sorting.asc ? "up" : "down") + " active");
        header.siblings().removeClass("active up down");
        var sortedEntries = t.fn.sortKeysByProperty(view[0].currentData, header.attr("data-sort"));
        if (droppy.sorting.asc) sortedEntries = sortedEntries.reverse();
        for (var index = sortedEntries.length - 1; index >= 0; index--) {
            $("[data-entryname='" + sortedEntries[index] + "']:first").css({
                "order": index,
                "-ms-flex-order": String(index),
            }).setAttribute("order",index);;
        }
    }
    t.fn.compare = function (a, b) {
        if (typeof a === "number" && typeof b === "number") {
            return b - a;
        } else {
            try {
                return a.toString().toUpperCase().localeCompare(b.toString().toUpperCase());
            } catch (undefError) {
                return -1;
            }
        }
    };
    // Compare by property, then by key
    t.fn.compare2 = function (entries, property) {
        var result;
        return function (a, b) {
            result = t.fn.compare(entries[a][property],entries[b][property]);
            if (result === 0) result = t.fn.compare(a, b);
            return result;
        };
    };
    t.fn.sortKeysByProperty = function (entries, by) {
        var objs = Object.keys(entries);
        objs = objs.sort(t.fn.compare2(entries, by));
        return objs;
    };

    // Click on a file link
    function setClickAction() {
        if (droppy.get("clickAction") !== "download") {
            // TODO: Use a common function with the entry menu
            $(".file-link").register("click", function (event) {
                var view = $(event.target).parents(".view");
                if (droppy.socketWait) return;
                event.preventDefault();
                updateLocation(view, fixRootPath(view[0].currentFolder + "/" + $(event.target).text()));

            });
        } else {
            $(".file-link").off("click");
        }
    }

    function preparePlayback(playButton) {
        if (droppy.socketWait) return;
        var source = playButton.parent().parent().find(".file-link").attr("href");
        play(source, playButton);
    }

    function closeDoc(view) {
        view[0].switchRequest = true;
        view[0].editor = null;
        updateLocation(view, view[0].currentFolder);
    }

    function openFile(view) {
        // Determine filetype and how to open it
<<<<<<< HEAD
        var path = getViewLocation(view),
            fileext = path.match(/[^\/\.]+$/)[0].toLowerCase();
        switch (fileext) {
            case "jpg":
            case "gif":
            case "png":
                openMedia(view, "image");
                break;
            case "ogg":
            case "mp4":
                openMedia(view, "video");
                break;
            default:
                openDoc(view);
=======
        var ext = getExt(basename(getViewLocation(view)));
        if (["png", "jpg", "gif", "bmp", "apng"].indexOf(ext) !== -1) {
            openImage(view);
        } else {
            openDoc(view);
>>>>>>> 4b770aef
        }
    }
    function openMedia(view, type) {
        view.attr("data-type", type);
        var filename = view[0].currentFile,
            encodedId = fixRootPath(view[0].currentFolder + "/" + filename).split("/"),
            i = encodedId.length - 1;
        for (;i >= 0; i--)
            encodedId[i] = encodeURIComponent(encodedId[i]);
        var url = "/_" + encodedId.join("/"),
            previewer = $(t.views.media({ type:type, caption:filename, src:url}));
        view[0].animDirection = "forward";
        loadContent(view, contentWrap(view).append(previewer));
        hideSpinner(view);
    }
    function getCMView(cm) {
        return getView(cm.getWrapperElement().parentElement.parentElement.parentElement.parentElement.vId);
    }
    function openDoc(view) {
        view.attr("data-type", "document");
        var filename = view[0].currentFile,
            entryId = view[0].currentFolder === "/" ? "/" + filename : view[0].currentFolder + "/" + filename,
            readOnly = false, // Check if not readonly
            editor = null,
<<<<<<< HEAD
            doc = $(t.views.document({readOnly:readOnly}));
=======
            doc = $(
                '<ul class="sidebar">' +
                    '<li class="exit exit-button">' + droppy.svg.remove + '<span>Close</span></li>' +
                    '<li class="save save-button">' + droppy.svg.disk + '<span>Save</span></li>' +
                    '<li class="ww ww-button">' + droppy.svg.wordwrap + '<span>Wrap</span></li>'  +
                '</ul>' +
                '<div class="doc' + (readOnly ? ' readonly' : ' editing') + '">' +
                    '<div class="text-editor"></div>' +
                '</div>'
            );

        showSpinner(view);
>>>>>>> 4b770aef
        $.ajax({
            type: "GET",
            url: "/_" + entryId,
            dataType: "text",
            success : function (data, textStatus, request) {
                loadContent(view, contentWrap(view).append(doc));
                view[0].editor = editor = CodeMirror(doc.find(".text-editor")[0], {
                    autofocus: true,
                    dragDrop: false,
                    indentUnit: droppy.get("indentUnit"),
                    indentWithTabs: droppy.get("indentWithTabs"),
                    keyMap: "sublime",
                    lineNumbers: true,
                    lineWrapping: droppy.get("lineWrapping"),
                    readOnly: readOnly,
                    showCursorWhenSelecting: true,
                    styleSelectedText: true,
                    theme: droppy.get("theme"),
                    mode: "text/plain"
                });
                $(".sidebar").css("right", "calc(.75em + " + (view.find(".CodeMirror-vscrollbar").width()) + "px)");
                doc.find(".exit").register("click", function () {
                    closeDoc(view);
                    editor = null;
                });
                doc.find(".save").register("click", function () {
                    showSpinner(view);
                    sendMessage(view[0].vId, "SAVE_FILE", {
                        "to": entryId,
                        "value": editor.getValue()
                    });
                });
                doc.find(".ww").register("click", function () {
                    if (editor.options.lineWrapping) {
                        editor.setOption("lineWrapping", false);
                        droppy.set("lineWrapping", false);

                    } else {
                        editor.setOption("lineWrapping", true);
                        droppy.set("lineWrapping", true);
                    }
                });

                var called = false;
                var loadDocument = function() {
                    if (called) return;
                    else called = true;
                    editor.setValue(data);
                    editor.setOption("mode", request.getResponseHeader("Content-Type"));
                    editor.on("change", function (cm) {
                        var view = getCMView(cm);
                        if (view[0].editNew) {
                            view[0].editNew = false;
                            view.find(".path li:last-child").removeClass("saved save-failed").addClass("dirty");
                        }
                    });
                    editor.on("keyup", function (cm, e) { // Keyboard shortcuts
                        if (e.keyCode === 83 && (e.metaKey || e.ctrlKey)) { // CTRL-S / CMD-S
                            var view = getCMView(cm);
                            e.preventDefault();
                            showSpinner(view);
                            sendMessage(view[0].vId, "SAVE_FILE", {
                                "to": view[0].editorEntryId,
                                "value": cm.getValue()
                            });
                        }
                    });
                    editor.clearHistory();
                    editor.refresh();
                    hideSpinner(view);
                };
                if (droppy.detects.animation) view.find(".content").one("transitionend webkitTransitionEnd oTransitionEnd MSTransitionEnd", loadDocument);
                else loadDocument("No animations");
            },
            error : function () {
                closeDoc(view);
            }
        });
    }

    function createOptions() {
        return $("<div class='list-options'>").append(t.options({
            droppy:droppy,
            options:[
                ["indentWithTabs", "Indentation Mode", [true, false], ["Tabs", "Spaces"]],
                ["indentUnit", "Indentation Unit", [2, 4, 8], [2, 4, 8]],
                ["theme", "Editor Theme", ["mdn-like", "base16-dark", "xq-light"], ["mdn-like", "base16-dark", "xq-light"]],
                ["lineWrapping", "Wordwrap Mode", [true, false], ["Wrap", "No Wrap"]],
                ["clickAction", "File Click Action", ["download", "view"], ["Download", "View"]],
                ["renameExistingOnUpload", "Upload Mode", [true, false], ["Rename", "Replace"]]
            ]
        }));
    }

    function createUserList(users) {
        var output = "<div class='list-user'><h1>User List</h1>";
        output += "<ul>";
        Object.keys(users).forEach(function (user) {
            output += '<li><span class="username">' + user + "</span>" + droppy.svg.remove + '</li>';
        });
        output += "</ul>";
        output += "<div class='add-user'>" + droppy.svg.plus + "Add User</div>";
        output += "</div>";
        return output;
    }

    function updateUsers(userlist) {
        $("#options-box").find(".list-user").empty().append(createUserList(userlist));
        bindUserlistEvents();
    }

    function showOptions(userlist) {
        var $box = $("#options-box");
        $box.empty().append(createOptions);
        if (Object.keys(userlist).length > 0) {
            $box.append(createUserList(userlist));
            $box.replaceClass("single", "double");
        } else {
            $box.replaceClass("double", "single");
        }
        bindUserlistEvents();
        $("#options-box").replaceClass("out", "in");
        toggleCatcher();
        $("#click-catcher").one("click", function () {
            $box.find("select").each(function () {
                var option = $(this).attr("class"), value  = $(this).val();

                if (value === "true") value = true;
                else if (value === "false") value = false;
                else value = parseFloat(value) || value;

                droppy.set(option, value);
                $(".view").each(function () {
                    if (this.editor) this.editor.setOption(option, value);
                });
            });
            setClickAction(); // Set click actions here so it applies immediately after a change
        });
    }

    function bindUserlistEvents() {
        $(".add-user").register("click", function () {
            var user = window.prompt("Username?"),
                pass = window.prompt("Password?");
            if (!user || !pass) return;
            sendMessage(null, "UPDATE_USER", {
                name: user,
                pass: pass,
                priv: true
            });
        });
        $(".list-user .remove").on("click", function (event) {
            event.stopPropagation();
            sendMessage(null, "UPDATE_USER", {
                name: $(this).parents("li").children(".username").text(),
                pass: ""
            });
        });
    }

    function play(source, playButton) {
        var player = document.getElementById("audio-player");

        if (!player.canPlayType(droppy.mediaTypes[getExt(source)])) {
            window.alert("Sorry, your browser can't play this file.");
            return;
        }

        $(".file-link").parent().removeClass("playing").removeClass("paused");
        $(".icon-play").html(droppy.svg.play);

        if (decodeURI(player.src).indexOf(source) > 0) {
            if (player.paused) player.play();
            else player.pause();
        } else {
            player.src = source;
            player.load();
            player.play();
        }
        if (playButton) {
            if (player.paused) {
                playButton.parent().parent().removeClass("playing").addClass("paused");
            } else {
                playButton.parent().parent().removeClass("paused").addClass("playing");
            }
            playButton.html(player.paused ? droppy.svg.play : droppy.svg.pause);
        }
    }

    // Extract the extension from a file name
    function getExt(filename) {
        return (filename.match(/[^.\\\/]+$/) || [""])[0];
    }

    function deleteCookie(name) {
        document.cookie = name + "=;expires=Thu, 01 Jan 1970 00:00:01 GMT;";
    }

    function initVariables() {
        droppy.activeFiles = [];
        droppy.audioUpdater = null;
        droppy.debug = null;
        droppy.demoMode = null;
        droppy.isPlaying = null;
        droppy.mediaTypes = {};
        droppy.noLogin = null;
        droppy.queuedData = null;
        droppy.reopen = null;
        droppy.resizeTimer = null;
        droppy.sizeCache = {};
        droppy.socket = null;
        droppy.socketWait = null;
        droppy.sorting = {col: "name", dir: "down"};
        droppy.svg = {};
        droppy.views = [];
        droppy.zeroFiles = null;
    }

    // Add directory sizes
    function addSizes(view, folder, data) {
        var bytes, name;
        view.children(".content").each(function () {
            if ($(this).data("root") === folder) {
                droppy.sizeCache[folder] = {};
                $(this).find(".folder-link").each(function () {
                    name = $(this).text();
                    bytes = data[name].size;
                    if (bytes && bytes > 0) {
                        // cache the  size information
                        droppy.sizeCache[folder][name] = bytes;
                        setSize(this, bytes);
                    } else {
                        // Try to load from cache
                        if (droppy.sizeCache[folder] && droppy.sizeCache[folder][name])
                            setSize(this, droppy.sizeCache[folder][name]);
                    }
                });
            }
        });
    }

    function setSize(el, bytes) {
        var temp = convertToSI(bytes);
        $(el).siblings(".size").attr("data-size", bytes).text(temp.size);
        $(el).siblings(".size-unit").text(temp.unit);
    }

    // Convert raw byte numbers to SI values
    function convertToSI(bytes, decimals) {
        var step = 0, units = ["b", "k", "M", "G", "T"];
        while (bytes >= 1024) {
            bytes /= 1024;
            step++;
        }
        if (!decimals) {
            return {
                size: (step === 0) ? bytes : Math.round(bytes),
                unit: units[step]
            };
        } else {
            return {
                size: (step === 0) ? bytes : (bytes).toFixed(decimals),
                unit: units[step]
            };
        }
    }
    window.t.fn.convertToSI = convertToSI;

    // SVG preprocessing
    function prepareSVG(html) {
        var tmp;
        // Populate droppy.svg
        Object.keys(droppy.svg).forEach(function (name) {
            tmp = $("<div>" + droppy.svg[name] + "</div>");
            tmp.find("svg").attr("class", name);
            droppy.svg[name] = tmp.html();
        });
        // Replace <svg>'s in the html source with the full svg data
        tmp = $("<div>" + html + "</div>");
        tmp.find("svg").replaceWith(function () {
            return $(droppy.svg[$(this).attr("class")]);
        });
        return tmp.html();
    }

    // Find the corrects class for an icon sprite
    function getSpriteClass(extension) {
        for (var type in iconmap) {
            if (iconmap[type.toLowerCase()].indexOf(extension.toLowerCase()) > -1) {
                return "sprite sprite-" + type;
            }
        }
        return "sprite sprite-bin";
    }
    t.fn.getSpriteClass = getSpriteClass;

    // Extension to Icon mappings
    var iconmap = {
        "archive":  ["bz2", "gz", "tgz"],
        "audio":    ["aif", "flac", "m4a", "mid", "mp3", "mpa", "ra", "ogg", "wav", "wma"],
        "authors":  ["authors"],
        "bin":      ["class", "o", "so"],
        "bmp":      ["bmp"],
        "c":        ["c"],
        "calc":     ["ods", "ots", "xlr", "xls", "xlsx"],
        "cd":       ["cue", "iso"],
        "copying":  ["copying", "license"],
        "cpp":      ["cpp"],
        "css":      ["css", "less", "scss", "sass"],
        "deb":      ["deb"],
        "diff":     ["diff", "patch"],
        "doc":      ["doc", "docx", "odm", "odt", "ott"],
        "draw":     ["drw"],
        "eps":      ["eps"],
        "exe":      ["bat", "cmd", "exe"],
        "gif":      ["gif"],
        "gzip":     ["gz"],
        "h":        ["h"],
        "hpp":      ["hpp"],
        "html":     ["htm", "html", "shtml"],
        "ico":      ["ico"],
        "image":    ["svg", "xpm"],
        "install":  ["install", "msi"],
        "java":     ["java"],
        "jpg":      ["jpg", "jpeg"],
        "js":       ["js"],
        "json":     ["json"],
        "log":      ["log", "changelog"],
        "makefile": ["makefile", "pom"],
        "markdown": ["markdown", "md"],
        "pdf":      ["pdf"],
        "php":      ["php"],
        "playlist": ["m3u", "m3u8", "pls"],
        "png":      ["png"],
        "pres":     ["odp", "otp", "pps", "ppt", "pptx"],
        "ps":       ["ps", "ttf", "otf", "woff", "eot"],
        "psd":      ["psd"],
        "py":       ["py"],
        "rar":      ["rar"],
        "rb":       ["rb"],
        "readme":   ["readme"],
        "rpm":      ["rpm"],
        "rss":      ["rss"],
        "rtf":      ["rtf"],
        "script":   ["conf", "csh", "ini", "ksh", "sh", "shar", "tcl"],
        "tar":      ["tar"],
        "tex":      ["tex"],
        "text":     ["text", "txt"],
        "tiff":     ["tiff"],
        "vcal":     ["vcal"],
        "video":    ["avi", "flv", "mkv", "mov", "mp4", "mpg", "rm", "swf", "vob", "wmv"],
        "xml":      ["xml"],
        "zip":      ["7z", "bz2", "jar", "lzma", "war", "z", "Z", "zip"]
    };

    function getHeaderHTML() {
        return '<div class="file-header">' +
                    '<span class="header-name" class="down">Name' + droppy.svg.triangle + '</span>' +
                    '<span class="header-mtime" class="up">Modified' + droppy.svg.triangle + '</span>' +
                    '<span class="header-size" class="up">Size' + droppy.svg.triangle + '</span>' +
                    '<span class="header-spacer"></span>' +
                '</div>';
    }

    function timeDifference(previous) {
        var msPerMinute = 60 * 1000,
            msPerHour = msPerMinute * 60,
            msPerDay = msPerHour * 24,
            msPerMonth = msPerDay * 30,
            msPerYear = msPerDay * 365,
            elapsed = Date.now() - previous,
            retval = "";

        if (elapsed < 0) elapsed = 0;
        if (elapsed < msPerMinute) {
            retval = "just now";
        } else if (elapsed < msPerHour) {
            retval = Math.round(elapsed / msPerMinute);
            retval += (retval === 1) ? " min ago" : " mins ago";
        } else if (elapsed < msPerDay) {
            retval = Math.round(elapsed / msPerHour);
            retval += (retval === 1) ? " hour ago" : " hours ago";
        } else if (elapsed < msPerMonth) {
            retval = Math.round(elapsed / msPerDay);
            retval += (retval === 1) ? " day ago" : " days ago";
        } else if (elapsed < msPerYear) {
            retval = Math.round(elapsed / msPerMonth);
            retval += (retval === 1) ? " month ago" : " months ago";
        } else {
            retval = Math.round(elapsed / msPerYear);
            retval += (retval === 1) ? " year ago" : " years ago";
        }
        return retval;
    }
    window.t.fn.timeDifference = timeDifference;

    function secsToTime(secs) {
        var mins, hrs, time = "";
        secs = parseInt(secs, 10);
        hrs  = Math.floor(secs / 3600);
        mins = Math.floor((secs - (hrs * 3600)) / 60);
        secs = secs - (hrs * 3600) - (mins * 60);

        if (hrs < 10)  hrs  = "0" + hrs;
        if (mins < 10) mins = "0" + mins;
        if (secs < 10) secs = "0" + secs;

        if (hrs !== "00") time = (hrs + ":");
        return time + mins + ":" + secs;
    }

    setInterval(function () {
        var dates = document.getElementsByClassName("mtime");
        if (!dates) return;
        for (var i = 0; i < dates.length; i++) {
            var timestamp = dates[i].getAttribute("data-timestamp");
            if (timestamp) {
                var reltime = timeDifference(timestamp);
                if (reltime) dates[i].innerHTML = reltime;
            }
        }
    }, 5000);

    function reloadCSS(css) {
        if (!droppy.debug) return;
        $('link[rel="stylesheet"]').remove();

        var i = 0;
        while (document.styleSheets[i])
            document.styleSheets[i++].disabled = true;

        $("<style></style>").text(css).appendTo($("head"));
    }

    function showSpinner(view) {
        var spinner;
        if (!view.find(".spinner").length)
            view.find(".path").append('<div class="spinner"></div>');

        spinner = view.find(".spinner");
        if (spinner.hasClass("out")) spinner.removeClass("out");

        // HACK: Safeguard so a view won't get stuck in loading state
        if (view.attr("data-type") === "directory") {
            clearTimeout(view[0].stuckTimeout);
            view[0].stuckTimeout = setTimeout(function () {
                sendMessage(view[0].vId, "REQUEST_UPDATE", getViewLocation(view));
            }, 5000);
        }
    }

    function hideSpinner(view) {
        var spinner = view.find(".spinner");
        if (spinner.length && !spinner.hasClass("out"))
            spinner.addClass("out");
        if (view[0].stuckTimeout) clearTimeout(view[0].stuckTimeout);
    }

    function showError(text) {
        var infobox = $("#info-box");
        infobox.attr("class", "error in");
        infobox.children("h1").text("Error");
        infobox.children("span").text(text);
        setTimeout(function () {
            infobox.removeAttr("class");
        }, 4000);
    }

    function debounce(func, wait) {
        var timeout, result;
        return function () {
            var context = this, args = arguments;
            clearTimeout(timeout);
            timeout = setTimeout(function () {
                timeout = null;
                result = func.apply(context, args);
            }, wait);
            return result;
        };
    }

    // removes starting "//" or prepends "/"
    function fixRootPath(p) {
        return p.replace(/^\/*(.*)$/g, "/$1").replace("//", "/");
    }

    // Normalize path from /dir/ to /dir, stripping a trailing slash
    function normalizePath(p) {
        if (p[p.length - 1] === "/") p = p.substring(0, p.length - 1);
        return p || "/";
    }

    // turn /path/to/file to file
    function basename(path) {
        return path.replace(/^.*\//, "");
    }
}(jQuery, window, document));<|MERGE_RESOLUTION|>--- conflicted
+++ resolved
@@ -3,7 +3,8 @@
 (function ($, window, document) {
     "use strict";
     var droppy = {};
-    window.t = window.t || {fn:{},views:{}};
+    var svg; // (same as droppy.svg)
+    /* {{ templates }} */
     initVariables();
 // ============================================================================
 //  Feature Detects
@@ -206,7 +207,7 @@
 
     function getPage() {
         $.when($.ajax("/!/content/" + Math.random().toString(36).substr(2, 4)), $.ajax("/!/svg")).then(function (dataReq, svgReq) {
-            droppy.svg = window.svg = JSON.parse(svgReq[0]);
+            svg = droppy.svg = JSON.parse(svgReq[0]);
             loadPage(dataReq[2].getResponseHeader("X-Page-Type"), prepareSVG(dataReq[0]));
         });
     }
@@ -1754,28 +1755,13 @@
 
     function openFile(view) {
         // Determine filetype and how to open it
-<<<<<<< HEAD
-        var path = getViewLocation(view),
-            fileext = path.match(/[^\/\.]+$/)[0].toLowerCase();
-        switch (fileext) {
-            case "jpg":
-            case "gif":
-            case "png":
-                openMedia(view, "image");
-                break;
-            case "ogg":
-            case "mp4":
-                openMedia(view, "video");
-                break;
-            default:
-                openDoc(view);
-=======
         var ext = getExt(basename(getViewLocation(view)));
         if (["png", "jpg", "gif", "bmp", "apng"].indexOf(ext) !== -1) {
             openImage(view);
+        } else if (["mp4", "ogg"].indexOf(ext) !== -1) {
+            openMedia(view, "video");
         } else {
             openDoc(view);
->>>>>>> 4b770aef
         }
     }
     function openMedia(view, type) {
@@ -1800,22 +1786,8 @@
             entryId = view[0].currentFolder === "/" ? "/" + filename : view[0].currentFolder + "/" + filename,
             readOnly = false, // Check if not readonly
             editor = null,
-<<<<<<< HEAD
-            doc = $(t.views.document({readOnly:readOnly}));
-=======
-            doc = $(
-                '<ul class="sidebar">' +
-                    '<li class="exit exit-button">' + droppy.svg.remove + '<span>Close</span></li>' +
-                    '<li class="save save-button">' + droppy.svg.disk + '<span>Save</span></li>' +
-                    '<li class="ww ww-button">' + droppy.svg.wordwrap + '<span>Wrap</span></li>'  +
-                '</ul>' +
-                '<div class="doc' + (readOnly ? ' readonly' : ' editing') + '">' +
-                    '<div class="text-editor"></div>' +
-                '</div>'
-            );
-
+            doc = $(t.views.document({readOnly: readOnly}));
         showSpinner(view);
->>>>>>> 4b770aef
         $.ajax({
             type: "GET",
             url: "/_" + entryId,
@@ -2082,7 +2054,7 @@
             };
         }
     }
-    window.t.fn.convertToSI = convertToSI;
+    t.fn.convertToSI = convertToSI;
 
     // SVG preprocessing
     function prepareSVG(html) {
@@ -2210,7 +2182,7 @@
         }
         return retval;
     }
-    window.t.fn.timeDifference = timeDifference;
+    t.fn.timeDifference = timeDifference;
 
     function secsToTime(secs) {
         var mins, hrs, time = "";

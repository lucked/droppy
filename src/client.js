/*global CodeMirror */
"use strict";

(function ($, window, document) {
    var droppy = {};
    initVariables();
// ============================================================================
//  Feature Detects
// ============================================================================
    droppy.detects = {
        animation : (function () {
            var props = ["animation", "-moz-animation", "-webkit-animation", "-ms-animation"],
                   el = document.createElement("div");
            while (props.length) {
                if (props.pop() in el.style) return true;
            }
            return false;
        })(),
        fileinputdirectory : (function () {
            var props = ["directory", "mozdirectory", "webkitdirectory", "msdirectory"],
                   el = document.createElement("input");
            while (props.length) {
                if (props.pop() in el) return true;
            }
            return false;
        })()
    };
// ============================================================================
//  localStorage wrapper functions
// ============================================================================
    $(function () {
        var prefs, doSave, defaults = {
            volume : 0.5,
            theme: "base16-dark",
            indentWithTabs : false,
            indentUnit : 4,
            lineWrapping: false,
            hasLoggedOut : false
        };
        // Load prefs and set missing ones to their default
        prefs = JSON.parse(localStorage.getItem("prefs")) || {};
        for (var pref in defaults) {
            if (defaults.hasOwnProperty(pref)) {
                if (!prefs[pref]) {
                    doSave = true;
                    prefs[pref] = defaults[pref];
                }
            }
        }
        doSave && localStorage.setItem("prefs", JSON.stringify(prefs));

        // Get a variable from localStorage
        droppy.get = function (pref) {
            prefs = JSON.parse(localStorage.getItem("prefs"));
            return prefs[pref];
        };

        // Save a variable to localStorage
        droppy.set = function (pref, value) {
            prefs[pref] = value;
            localStorage.setItem("prefs", JSON.stringify(prefs));
        };
    });
// ============================================================================
//  Set up a few more things
// ============================================================================
    // Add the dataTransfer property to the "drop" event.
    $.event.props.push("dataTransfer");

    // Shorthand for safe event listeners
    $.fn.register = function (events, callback) {
        return this.off(events).on(events, callback);
    };

    // Class swapping helper
    $.fn.replaceClass = function (match, replacement) {
        var classes = this[0].className.split(' '), classMatch,
            hasClass = false;
        classes = classes.filter(function (className) {
            if (className === match) return false;
            if (className === replacement) hasClass = true;

            classMatch = className.match(match);
            // filter out if the entire capture matches the entire className
            if (classMatch) return classMatch[0] !== className;
            else return true;
        });
        if (!hasClass) classes.push(replacement);
        this[0].className = classes.join(' ');
        return this;
    };

    // Set a new class on an element, and make sure it is ready to be transitioned.
    $.fn.setTransitionClass = function (oldclass, newclass) {
        if (typeof newclass === "undefined") {
            newclass = oldclass;
            oldclass = null;
        }
        if (droppy.detects.animation) {
            // Add a pseudo-animation to the element. When the "animationstart" event
            // is fired on the element, we know it is ready to be transitioned.
            this.css("animation", "nodeInserted 0.001s");

            // Set the new and oldclass as data attributes.
            if (oldclass) this.data("oldclass", oldclass);
            this.data("newclass", newclass);
        } else {
            // If we don't support animations, fallback to a simple timeout
            setTimeout(function () {
                if (oldclass) this.replaceClass(oldclass, newclass);
                else this.addClass(newclass);
            }, 30);
        }
        return this;
    };
    if (droppy.detects.animation) {
        var animStart = function (event) {
            if (event.animationName === "nodeInserted") {
                var target = $(event.target),
                    newClass = target.data("newclass"),
                    oldClass = target.data("oldclass");
                // Clean up our data attribute and remove the animation
                target.removeData("newclass").css("animation", "");

                // Set transition classes
                if (oldClass) target.removeData("oldclass").replaceClass(oldClass, newClass);
                else target.addClass(newClass);
            }
        };
        // Listen for the animation event for our pseudo-animation
        ["animationstart", "mozAnimationStart", "webkitAnimationStart", "MSAnimationStart"].forEach(function (eventName) {
            document.addEventListener(eventName, animStart, false);
        });
    }

    // Alias requestAnimationFrame
    var requestAnimation = (function () {
        return window.requestAnimationFrame ||
               window.mozRequestAnimationFrame ||
               window.webkitRequestAnimationFrame ||
               function (callback) { setTimeout(callback, 1000 / 60); };
    })();

// ============================================================================
//  View handling
// ============================================================================
    function getView(id) {
        if (!droppy.views) updateViews();
        if (id && droppy.views[id]) return $(droppy.views[id]);
        else return $(droppy.views[0]);
    }

    function updateViews() {
        droppy.views = $(".view");
        droppy.views.each(function (index, elem) {
            elem.vId = index;
        });
    }

// ============================================================================
//  Page loading functions
// ============================================================================
    // Load both the content for the site and svg data, and continue loading once both requests finish
    $(getPage);

    function getPage() {
        $.when($.ajax("/!/content/" + Math.random().toString(36).substr(2, 4)), $.ajax("/!/svg")).then(function (dataReq, svgReq) {
            droppy.svg = JSON.parse(svgReq[0]);
            loadPage(dataReq[2].getResponseHeader("X-Page-Type"), prepareSVG(dataReq[0]));
        });
    }
    // Switch the page content with an animation
    function loadPage(type, data) {
        $("body").append('<div id="newpage">' + data + '</div>');
        var newPage = $("#newpage"),
            oldPage = $("#page"),
            box     = $("#center-box");
        if (type === "main") {
            initMainPage();
            initEntryMenu();
            requestAnimation(function () {
                oldPage.replaceClass("in", "out");
                droppy.socketWait && showSpinner();
                finalize();
            });
        } else if (type === "auth" || type === "firstrun") {
            initAuthPage(type === "firstrun");
            requestAnimation(function () {
                oldPage.replaceClass("in", "out");
                setTimeout(function () {
                    box.removeClass("out");
                    if (type === "firstrun") {
                        $("#login-info").text("Hello! Choose your creditentials.");
                        $("#login-info-box").addClass("info");
                    } else if (droppy.get("hasLoggedOut")) {
                        $("#login-info").text("Logged out!");
                        $("#login-info-box").addClass("info");
                        droppy.set("hasLoggedOut", false);
                    }
                }, 100);
                finalize();
            });
        }

        // Switch ID of #newpage for further animation
        function finalize() {
            oldPage.remove();
            newPage.attr("id", "page");
        }
    }

    function requestPage(reload) {
        // This page reload on login should be removed at some point in the future, it's here for these reasons:
        //  - Chrome won't offer password saving without it
        //  - There's a bug with the view not getting properly re-initialized after a logout/login, this works around it
        if (reload)
            window.location.reload(false);
        else
            getPage();
    }

// ============================================================================
//  WebSocket functions
// ============================================================================
    var queuedData, retries = 3;
    function openSocket() {
        var protocol = document.location.protocol === "https:" ? "wss://" : "ws://";
        droppy.socket = new WebSocket(protocol + document.location.host + "/websocket");

        droppy.socket.onopen = function () {
            retries = 3; // reset retries on connection loss
            if (queuedData)
                sendMessage();
            else {
                getView(0).attr("data-type", "directory");
                updateLocation(getView(0), getView(0)[0].currentFolder || "/", false); // Request initial update
            }
        };

        // Close codes: https://developer.mozilla.org/en-US/docs/Web/API/CloseEvent#Close_codes
        droppy.socket.onclose = function (event) {
            if (droppy.get("hasLoggedOut") || event.code === 4000) return;
            if (event.code >= 1002 && event.code < 3999) {
                if (retries > 0) {
                    openSocket();
                    retries--;
                }
            } else if (droppy.reopen) {
                droppy.reopen = false;
                openSocket();
            }
        };

        droppy.socket.onmessage = function (event) {
            droppy.socketWait = false;
            var msg = JSON.parse(event.data),
                vId = msg.vId;
            switch (msg.type) {
            case "UPDATE_FILES":
                // Ignore update if we're uploading or the view is not viewing a directory
                if ((droppy.isUploading || getView(vId).attr("data-type") !== "directory") && !getView(vId)[0].switchRequest) return;
                if (getView(vId)[0].switchRequest) {
                    getView(vId)[0].switchRequest = false;
                    $(".editor-filename").remove(); // TODO: Change to be view-relative once path is parented to view.
                }
                showSpinner();
                updateData(getView(vId), msg.folder, msg.data);
                droppy.ready = false;
                break;
            case "UPDATE_SIZES":
                droppy.views.each(function () {
                    if ($(this)[0].currentFolder === msg.folder) updateSizes($(this)[0], msg.data);
                });
                break;
            case "UPLOAD_DONE":
                if (droppy.zeroFiles.length) {
                    sendMessage(vId, "ZERO_FILES", droppy.zeroFiles);
                    droppy.zeroFiles = [];
                } else {
                    droppy.isUploading = false;
                    updateTitle(getView(vId)[0].currentFolder, true);
                    $("#upload-info").attr("class", "out");
                    hideSpinner();
                }
                break;
            case "UPDATE_CSS":
                reloadCSS(msg.css);
                break;
            case "SHORTLINK":
                //TODO: UI
                window.prompt("Shortlink:", window.location.protocol + "//" + window.location.host + "/$/" +  msg.link);
                break;
            case "USER_LIST":
                populateUserList(msg.users);
                break;
            case "SAVE_STATUS":
                hideSpinner();
                $(".editor-filename").removeClass("dirty").addClass(msg.status === 0 ? "saved" : "save-failed"); // TODO: Change to be view-relative
                setTimeout(function () { $(".editor-filename").removeClass("saved save-failed"); }, 1000); // TODO: Change to be view-relative
                break;
            }
        };
    }

    function sendMessage(vId, msgType, msgData) {
        if (droppy.socket.readyState === 1) { // open
            // Lock the UI while we wait for a socket response
            droppy.socketWait = true;

            // Unlock the UI in case we get no socket resonse after waiting for 1 second
            setTimeout(function () {
                droppy.socketWait = false;
            }, 1000);

            if (queuedData) {
                droppy.socket.send(queuedData);
                queuedData = false;
            } else
                droppy.socket.send(JSON.stringify({type: msgType, vId: vId, data: msgData}));
        } else {
            // We can't send right now, so queue up the last added message to be sent later
            queuedData = JSON.stringify({type: msgType, data: msgData});

            if (droppy.socket.readyState === 2) { // closing
                // Socket is closing, queue a re-opening
                droppy.reopen = true;
            } else if (droppy.socket.readyState === 3) { // closed
                // Socket is closed, we can re-open it right now
                openSocket();
            }
        }
    }

    // Close the socket gracefully before navigating away
    $(window).register("beforeunload", function () {
        if (droppy.socket && droppy.socket.readyState < 2) {
            // 1001 aka CLOSE_GOING_AWAY is a valid status code, though Firefox still throws an INVALID_ACCESS_ERR
            // https://developer.mozilla.org/en-US/docs/Web/API/CloseEvent#Close_codes
            try {
                droppy.socket.close(1001);
            } catch (error) {
                try {
                    droppy.socket.close();
                } catch (error) {}
            }
        }
    });

// ============================================================================
//  Authentication page
// ============================================================================
    function initAuthPage(firstrun) {
        var loginform = $("#center-box"),
            submit    = $("#submit"),
            form      = $("#form");

        // Auto-focus the user input on load
        $("#user").focus();

        // Remove invalid class on user action
        $(".login-input").register("click keydown focus", function () {
            $("#login-info-box").removeClass("info error");
            submit.removeClass("invalid");
            loginform.removeClass("invalid");
        });

        // Return submits the form
        $(".login-input").register("keyup", function (event) {
            if (event.keyCode === 13) {
                form.submit();
            }
        });

        // Spacebar toggles the checkbox
        $("#remember").register("keyup", function (event) {
            if (event.keyCode === 32) {
                $("#remember > input").trigger("click");
            }
        });

        submit.register("click", function () { form.submit(); });
        form.register("submit", function () {
            $.ajax({
                type: "POST",
                url: (firstrun ? "/adduser" : "/login"),
                dataType: "json",
                data: form.serialize(),
                complete: function (response) {
                    if (response.status  === 202) {
                        requestPage(true);
                    } else if (response.status === 401) {
                        submit.addClass("invalid");
                        loginform.addClass("invalid");
                        $("#login-info").text(firstrun ? "Please fill both fields." : "Wrong login!");
                        if (!firstrun) $("#pass").val("").focus();
                        if ($("#login-info-box").hasClass("error")) {
                            $("#login-info").addClass("shake");
                            setTimeout(function () {
                                $("#login-info").removeClass("shake");
                            }, 500);
                        }
                        $("#login-info-box").attr("class", "error");
                    }
                },
            });
        });
    }
// ============================================================================
//  Main page
// ============================================================================
    function initMainPage() {
        // Initialize the current folder, in case the user navigated to it through the URL.
        getView()[0].currentFolder = decodeURIComponent(window.location.pathname);

        // Open the WebSocket
        openSocket();

        var endTimer, isHovering;
        function endDrag() {
            $("#drop-preview").replaceClass("in", "out");
            isHovering = false;
        }
        function enter(event) {
            event.preventDefault(); // Stop dragenter and dragover from killing our drop event
            clearTimeout(endTimer);
            if (!isHovering) {
                $("#drop-preview").replaceClass("out", "in");
                isHovering = true;
            }
        }
        function leave() {
            clearTimeout(endTimer);
            endTimer = setTimeout(endDrag, 100);
        }

        // Drag and Drop handlers
        $(document.documentElement).register("dragenter", enter);
        $(document.documentElement).register("dragover", enter);
        $(document.documentElement).register("dragleave", leave);
        $(document.documentElement).register("dragend", leave);
        $(document.documentElement).register("drop", function (event) {
            event.stopPropagation();
            event.preventDefault();
            endDrag();

            var items = event.dataTransfer.items,
                fileItem = null,
                entryFunc = null;

            // Try to find the supported getAsEntry function
            if (items && items[0]) {
                fileItem = (items[0].type === "text/uri-list") ? items[1] : items[0];
                var funcs = ["getAsEntry", "webkitGetAsEntry", "mozGetAsEntry", "MSGetAsEntry"];
                for (var f = 0; f < funcs.length; f++) {
                    if (fileItem[funcs[f]]) {
                        entryFunc = funcs[f];
                        break;
                    }
                }
            }

            // Check if we support getAsEntry();
            if (!items || !fileItem[entryFunc]()) {
                // No support, fallback to normal File API
                upload(getView(), event.dataTransfer.files);
                return;
            }

            // We support GetAsEntry, go ahead and read recursively
            var obj = {};
            var cbCount = 0, cbFired = 0, dirCount = 0;
            var length = event.dataTransfer.items.length;
            for (var i = 0; i < length; i++) {
                var entry = event.dataTransfer.items[i][entryFunc]();
                if (!entry) continue;
                if (entry.isFile) {
                    cbCount++;
                    entry.file(function (file) {
                        obj[file.name] = file;
                        cbFired++;
                    }, function () { cbFired++; });
                } else if (entry.isDirectory) {
                    dirCount++;
                    (function readDirectory(entry, path) {
                        if (!path) path = entry.name;
                        obj[path] = {};
                        entry.createReader().readEntries(function (entries) {
                            for (var i = 0; i < entries.length; i++) {
                                if (entries[i].isDirectory) {
                                    dirCount++;
                                    readDirectory(entries[i], path + "/" + entries[i].name);
                                } else {
                                    cbCount++;
                                    entries[i].file(function (file) {
                                        obj[path + "/" + file.name] = file;
                                        cbFired++;
                                    }, function () { cbFired++; });
                                }
                            }
                        });
                    })(entry);
                }
            }

            // TODO: Uploading just empty folders without any files runs into the timeout
            // Possible solution would be to send the folder creations over the websocket
            // as we can't send empty FormData.
            (function wait(timeout) {
                if (timeout > 10000) {
                    return;
                } else {
                    if (cbCount > 0 && cbFired === cbCount) {
                        upload(getView(), obj);
                    } else {
                        setTimeout(wait, timeout + 50, timeout + 50);
                    }
                }
            })(50);
        });

        // Re-fit path line after 100ms of no resizing
        var resizeTimeout;
        $(window).register("resize", function () {
            clearTimeout(resizeTimeout);
            resizeTimeout = setTimeout(function () {
                checkPathOverflow();
            }, 100);
        });

        var fileInput = $("#file");
        fileInput.register("change", function (event) {
            if (droppy.detects.fileinputdirectory && event.target.files.length > 0 && "webkitRelativePath" in event.target.files[0]) {
                var files = event.target.files;
                var obj = {};
                for (var i = 0; i < files.length; i++) {
                    var path = files[i].webkitRelativePath, name = files[i].name;
                    if (path) {
                        if (name === ".")
                            obj[path] = {};
                        else
                            obj[path] = files[i];
                    } else {
                        obj[files[i].name] = files[i];
                    }
                }
                upload(getView(), obj);
            } else if ($("#file").val()) {
                upload(getView(), $("#file").get(0).files);
            }
            $("#file").val(""); // Reset the input
        });

        // File upload button
        $("#upload-file").register("click", function () {
            // Remove the directory attributes so we get a file picker dialog!
            if (droppy.detects.fileinputdirectory)
                $("#file").removeAttr("directory msdirectory mozdirectory webkitdirectory");
            $("#file").click();
        });

        // Folder upload button - check if we support directory uploads
        if (droppy.detects.fileinputdirectory) {
            // Directory uploads supported - enable the button
            $("#upload-folder").register("click", function () {
                // Set the directory attribute so we get a directory picker dialog
                fileInput.attr({
                    directory: "directory",
                    msdirectory: "msdirectory",
                    mozdirectory: "mozdirectory",
                    webkitdirectory: "webkitdirectory"
                });
                fileInput.click();
            });
        } else {
            // No directory upload support - disable the button
            $("#upload-folder").addClass("disabled");
            $("#upload-folder").register("click", function () {
                window.alert("Sorry, your browser doesn't support directory uploading yet!");
            });
        }

        $("#create-folder").register("click", function () {
            var dummyFolder, wasEmpty, view,
                dummyHtml = '<li class="data-row new-folder" data-type="folder">' +
                                '<span class="sprite sprite-folder-open"></span>' +
                                '<span class="folder-link entry-link"></span>' +
                            '</li>';

            if ($("#empty").length > 0) {
                $("#content").html("<ul>" + getHeaderHTML() + dummyHtml + "</ul>");
                wasEmpty = true;
            } else {
                $(dummyHtml).appendTo("#content ul");
            }
            dummyFolder = $(".data-row.new-folder");
            view = dummyFolder.parents(".view");
            view.scrollTop(dummyFolder.offset().top);
            entryRename(view, dummyFolder, wasEmpty, function (success, oldVal, newVal) {
                if (success) {
                    showSpinner();
                    sendMessage(null, "CREATE_FOLDER",
                        view[0].currentFolder === "/" ? "/" + newVal : view[0].currentFolder + "/" + newVal
                    );
                }
                dummyFolder.remove();
            });
        });

        var aboutbox  = $("#about-box"),
            configbox = $("#config-box");

        $("#about").register("click", function () {
            requestAnimation(function () {
                aboutbox.attr("class", aboutbox.attr("class") !== "in" ? "in" : "out");
                toggleCatcher();
            });
        });

        $("#config").register("click", function () {
            requestAnimation(function () {
                configbox.attr("class", configbox.attr("class") !== "in" ? "in" : "out");
                sendMessage(null, "GET_USERS");
                toggleCatcher();
            });
        });

        $("#user-add").register("click", function () {
            //TODO: UI
            var user = window.prompt("Username?");
            var pass = window.prompt("Password?");
            if (!user || !pass) return;
            sendMessage(null, "UPDATE_USER", {
                name: user,
                pass: pass,
                priv: true
            });
        });

        $("#save-users").register("click", function () {
            var users = [], entry, user, isChanged;
            var entries = document.getElementsByClassName("user-entry");
            for (var i = 0, l = entries.length; i < l; i++) {
                entry = entries[i];
                user = {};
                isChanged = false;
                for (var j = 0, k = entry.childNodes.length; j < k; j++) {
                    if (entry.getAttribute("data-changed") === "true") {
                        if      (entry.childNodes[j].className === "user-name") user.name = entry.childNodes[j].innerHTML;
                        else if (entry.childNodes[j].className === "user-pass") user.pass = entry.childNodes[j].value;
                        else if (entry.childNodes[j].className === "user-priv") user.priv = entry.childNodes[j].checked;
                        if (user.pass && user.pass.length > 0) {
                            isChanged = true;
                        }
                    }
                }
                if (isChanged) users.push(user);
            }

            users.forEach(function (user) {
                sendMessage(null, "UPDATE_USER", user);
            });
            configbox.attr("class", "out");
            toggleCatcher();
        });

        $("#logout").register("click", function () {
            droppy.socket && droppy.socket.close(4001);
            deleteCookie("session");
            initVariables(); // Reset vars to their init state
            droppy.set("hasLoggedOut", true);
            requestPage();
        });

        // Hide modals when clicking outside their box
        $("#click-catcher").register("click", function () {
            $("#config-box").attr("class", "out");
            $("#about-box").attr("class", "out");
            $("#entry-menu").attr("class", "out");
            toggleCatcher();
        });

        // ============================================================================
        //  Audio functions / events
        // ============================================================================

        var slider     = $("#volume-slider"),
            volumeIcon = $("#volume-icon"),
            controls   = $("#audio-controls"),
            seekbar    = $("#seekbar"),
            level      = $("#volume-level"),
            player     = $("#audio-player")[0];

        volumeIcon.register("click", function () {
            slider.attr("class", slider.attr("class") === "" ? "in" : "");
            level.attr("class", level.attr("class") === "" ? "in" : "");
        });

        seekbar.register("click", function (event) {
            player.currentTime = player.duration * (event.clientX / window.innerWidth);
        });

        var tooltip = $("#tooltip");
        seekbar.register("mousemove", debounce(function (event) {
            if (!player.duration) return;
            var left = event.clientX;
            tooltip.css("bottom", ($(window).height() - seekbar[0].getBoundingClientRect().top + 8) + "px");
            tooltip.css("left", (left - tooltip.width() / 2 - 3), + "px");
            tooltip.attr("class", "in");
            updateTextbyId("tooltip", secsToTime(player.duration * (event.clientX / window.innerWidth)));
        }), 50);

        seekbar.register("mouseleave", debounce(function () {
            tooltip.removeAttr("class");
        }), 50);

        function onWheel(event) {
            setVolume(event.wheelDelta || -event.detail);
            slider.attr("class", "in");
            level.attr("class", "in");
        }

        volumeIcon[0].addEventListener("mousewheel", onWheel, false);
        volumeIcon[0].addEventListener("DOMMouseScroll", onWheel, false);
        slider[0].addEventListener("mousewheel", onWheel, false);
        slider[0].addEventListener("DOMMouseScroll", onWheel, false);

        player.volume = droppy.get("volume");
        slider.val(player.volume * 100);

        var volumeTimeout;
        function setVolume(delta) {
            clearTimeout(volumeTimeout);
            volumeTimeout = setTimeout(function () {
                slider.attr("class", "");
                level.attr("class", "");
            }, 2000);
            var volume = player.volume;
            if (typeof delta === "number") {
                if (delta > 0) {
                    volume += 0.05;
                    volume > 1 && (volume = 1);
                } else {
                    volume -= 0.05;
                    volume < 0 && (volume = 0);
                }
            } else {
                volume = slider.val() / 100;
            }

            player.volume = volume;
            droppy.set("volume", volume);
            slider.val(volume * 100);
            level.text(Math.round(volume * 100) + "%");

            if (player.volume === 0) volumeIcon.html(droppy.svg["volume-mute"]);
            else if (player.volume <= 0.33) volumeIcon.html(droppy.svg["volume-low"]);
            else if (player.volume <= 0.67) volumeIcon.html(droppy.svg["volume-medium"]);
            else volumeIcon.html(droppy.svg["volume-high"]);
        }

        slider.register("input", setVolume);
        setVolume();

        var played = $("#seekbar-played"),
            loaded = $("#seekbar-loaded"),
            fullyLoaded;

        function updater() {
            var cur  = player.currentTime,
                max  = player.duration;

            if (player.buffered && !fullyLoaded) {
                var loadProgress = player.buffered.end(0) / max * 100;
                loaded.css("width", loadProgress  + "%");
                if (loadProgress === 100) fullyLoaded = true;
            }

            if (!cur || !max) return;
            played.css("width", (cur  / max * 100)  + "%");
            updateTextbyId("time-cur", secsToTime(cur));
            updateTextbyId("time-max", secsToTime(max));
        }

        function playing() {
            var matches = $(player).attr("src").match(/(.+)\/(.+)\./);
            droppy.isPlaying = true;
            updateTitle(getView()[0].currentFolder, true);
            updateTextbyId("audio-title", matches[matches.length - 1].replace(/_/g, " ").replace(/\s+/, " "));
            controls.attr("class", "in");
            fullyLoaded = false;
            droppy.audioUpdater = setInterval(updater, 100);
        }

        function stop(event) {
            if (event.type === "ended") {
                var next = $(".playing").next();
                preparePlayback($((next.length) ? next.find(".icon-play") : $("#content ul").find(".icon-play").first()));
            }
            document.getElementById("audio-title").innerHTML = "";
            if (droppy.audioUpdater) {
                clearInterval(droppy.audioUpdater);
                droppy.audioUpdater = null;
            }
            droppy.isPlaying = false;
            updateTitle(getView()[0].currentFolder, true);
            setTimeout(function () {
                if (!droppy.isPlaying) {
                    controls.attr("class", "out");
                }
            }, 500);
        }

        // Playback events : http://www.w3.org/wiki/HTML/Elements/audio#Media_Events
        player.addEventListener("pause", stop);
        player.addEventListener("ended", stop);
        player.addEventListener("playing", playing);

        // ============================================================================
        //  Helper functions for the main page
        // ============================================================================
        var numFiles, formLength;
        function upload(view, data) {
            var formData = new FormData();
            droppy.zeroFiles = [];
            numFiles = 0;
            formLength = 0;
            if (!data) return;
            if (Object.prototype.toString.call(data) !== "[object Object]") { // We got a FileList
                if (data.length === 0) return;
                for (var i = 0, len = data.length; i < len; i++) {
                    var filename = encodeURIComponent(data[i].name);
                    numFiles++;
                    getView()[0].currentData[filename] = {
                        size  : data[i].size,
                        type  : "nf",
                        mtime : Date.now()
                    };
                    // Don't include Zero-Byte files as uploads will freeze in IE if we attempt to upload them
                    // https://github.com/silverwind/droppy/issues/10
                    if (data[i].size === 0) {
                        droppy.zeroFiles.push(filename);
                    } else {
                        formLength++;
                        formData.append(filename, data[i], filename);
                    }
                }
            } else { // We got an object for recursive folder uploads
                var addedDirs = {};
                for (var path in data) {
                    if (data.hasOwnProperty(path)) {
                        formLength++;
                        formData.append(path, data[path], encodeURIComponent(path));
                        var name = (path.indexOf("/") > 1) ? path.substring(0, path.indexOf("/")) : path;
                        switch (Object.prototype.toString.call(data[path])) {
                        case "[object Object]":
                            if (!addedDirs[name] && data.hasOwnProperty(path)) {
                                view[0].currentData[name] = {
                                    size : 0,
                                    type : "nd",
                                    mtime : Date.now()
                                };
                                addedDirs[name] = true;
                            }
                            break;
                        case "[object File]":
                            numFiles++;
                            if (!addedDirs[name]) {
                                view[0].currentData[name] = {
                                    size  : data[path].size,
                                    type  : "nf",
                                    mtime : Date.now()
                                };
                            }
                            break;
                        }
                    }
                }
            }

            // Load the new files into view, tagged
            buildEntryList(view, view[0].currentData, view[0].currentFolder, true);

            // Create the XHR2 and bind the progress events
            var xhr = new XMLHttpRequest();
            xhr.upload.addEventListener("progress", uploadProgress, false);
            xhr.upload.addEventListener("load", uploadDone, false);
            xhr.upload.addEventListener("error", uploadDone, false);

            // Init the UI
            $("#upload-cancel").register("click", function () {
                xhr.abort();
                uploadCancel();
            });

            title.text(numFiles < 2 ? "Uploading..." : "Uploading " + numFiles + " files...");
            start = Date.now();
            updateTitle("0%");
            uperc.text("0%");
            prog.css("width", "0%");
            timeleft.text("");
            $("#upload-info").attr("class", "in");

            // And send the files
            droppy.isUploading = true;

            if (formLength) {
                xhr.open("POST", "/upload");
                xhr.send(formData);
            } else if (droppy.zeroFiles.length) {
                sendMessage(view[0].vId, "ZERO_FILES", droppy.zeroFiles);
            }
        }

        var start, lastUpdate,
            timeleft = $("#upload-time-left"),
            prog     = $("#upload-bar-inner"),
            title    = $("#upload-title"),
            uperc    = $("#upload-percentage");

        function uploadDone() {
            prog.css("width", "100%");
            title.text("Processing...");
            uperc.text("100%");
        }

        function uploadCancel() {
            prog.css("width", "0");
            title.text("Aborting...");
            uperc.text("");
            $(".uploading").remove();
        }

        function uploadProgress(event) {
            if (!event.lengthComputable) return;

            // Update progress every 250ms at most
            if (!lastUpdate || (Number(new Date()) - lastUpdate) >= 250) {
                lastUpdate = Number(new Date());

                var bytesSent  = event.loaded,
                    bytesTotal = event.total,
                    progress   = Math.round((bytesSent / bytesTotal) * 100) + "%",
                    speed      = convertToSI(bytesSent / ((Date.now() - start) / 1000), 2);

                prog.css("width", progress);
                updateTitle(progress);
                uperc.text(progress + " - " + speed.size + " " + speed.unit + "/s");

                // Calculate estimated time left
                var elapsed = Date.now() - start;
                var estimate = bytesTotal / (bytesSent / elapsed);
                var secs = (estimate - elapsed) / 1000;

                if (secs > 60) {
                    timeleft.text(Math.ceil(secs / 60) + " mins left");
                } else {
                    timeleft.text(Math.ceil(secs) + " secs left");
                }
            }
        }
    }
// ============================================================================
//  General helpers
// ============================================================================
    function entryRename(view, entry, wasEmpty, callback) {
        var namer, canSubmit, exists, valid, inputText;
        // Populate active files list
        droppy.activeFiles = [];
        view.find(".entry-link").each(function () {
            $(this).removeClass("editing invalid");
            droppy.activeFiles.push($(this).text().toLowerCase());
        });

        // Hide menu, click-catcher and the original link, stop any previus edits
        $("#click-catcher").trigger("mousemove");
        var link = entry.find(".entry-link");

        // Add inline elements
        namer = $('<input id="inline-namer" value="' + link.text() + '" placeholder="' + link.text() + '"/>');
        link.after(namer);

        entry.addClass("editing");

        link.next().register("input", function () {
            inputText = namer.val();
            valid = !/[\\\*\{\}\/\?\|<>"]/.test(inputText);
            exists = false;
            for (var i = 0, len = droppy.activeFiles.length; i < len; i++)
                if (droppy.activeFiles[i] === inputText.toLowerCase()) { exists = true; break; }
            canSubmit = valid && (!exists || inputText === namer.attr("placeholder"));
            // TODO: Better indicator of what's wrong
            if (!canSubmit)
                entry.addClass("invalid");
            else
                entry.removeClass("invalid");
        }).register("keyup", function (event) {
            event.keyCode === 27 && stopEdit(); // Escape Key
            event.keyCode === 13 && submitEdit(false, callback); // Return Key
        }).register("focusout", function () {
            submitEdit(true, callback);
        }).select();

        function submitEdit(skipInvalid, callback) {
            var oldVal = namer.attr("placeholder"),
                newVal = namer.val(),
                success;
            if (canSubmit) {
                if (oldVal !== newVal) {
                    success = true;
                }
                stopEdit();
            } else if (exists && !skipInvalid) {
                namer.addClass("shake");
                setTimeout(function () {
                    namer.removeClass("shake");
                }, 500);
            } else {
                success = false;
                stopEdit();
            }
            if (typeof success === "boolean" && typeof callback === "function") callback(success, oldVal, newVal);
        }
        function stopEdit() {
            $("#inline-namer, #inline-submit").remove();
            $(".data-row.new-folder").remove();
            entry.removeClass("editing invalid");
            if (wasEmpty) loadContent(view);
        }
    }

    // Toggle the full-screen click catching frame if any modals are shown
    function toggleCatcher() {
        if ($("#about-box").hasClass("in") ||
            $("#config-box").hasClass("in") ||
            $("#entry-menu").hasClass("in")
        ) {
            $("#click-catcher").attr("class", "in");
        } else
            $("#click-catcher").attr("class", "out");
    }

    function populateUserList(userList) {
        var temp, entry;
        document.getElementById("userlist").innerHTML = "";
        for (var user in userList) {
            if (userList.hasOwnProperty(user)) {
                entry = createElement("li", "user-entry");
                entry.appendChild(createElement("span", "user-name", user));

                temp = createElement("input", "user-pass");
                temp.type = "password";
                temp.setAttribute("title", "The user's password");
                temp.onkeyup = function () {
                    this.parentNode.setAttribute("data-changed", "true");
                    $(this.parentNode).addClass("changed");
                };
                entry.appendChild(temp);

                temp = createElement("input", "user-priv");
                temp.type = "checkbox";
                temp.id = "check-" + user;
                temp.checked = userList[user] ? "checked" : "";
                temp.onchange = function () {
                    this.parentNode.setAttribute("data-changed", "true");
                    $(this.parentNode).addClass("changed");
                };
                entry.appendChild(temp);

                temp = createElement("label");
                temp.setAttribute("title", "Priviledged");
                temp.setAttribute("for", "check-" + user);
                temp.innerHTML = droppy.svg.key;
                entry.appendChild(temp);

                temp = createElement("span");
                temp.innerHTML = droppy.svg.trash;
                temp.setAttribute("title", "Delete");
                temp.onclick = function () {
                    var children = this.parentNode.childNodes;
                    for (var i = 0, l = children.length; i < l; i++) {
                        if (children[i].className === "user-name") {
                            sendMessage(null, "UPDATE_USER", { name: children[i].innerHTML, pass: ""});
                            break;
                        }
                    }
                };
                entry.appendChild(temp);

                document.getElementById("userlist").appendChild(entry);
            }
        }
    }

    // Update directory size information
    function updateSizes(view, sizeData) {
        var entries, liveName, interval = 250;
        (function wait(timeout) {
            if (timeout > 4000) {
                return;
            } else if (!droppy.ready) {
                setTimeout(wait, interval, timeout + interval);
                return;
            } else {
                entries = $(view).find('.data-row[data-type="folder"]');
                if (entries.length) {
                    entries.each(function () {
                        liveName = $(this).data("id").substring(view.currentFolder.length);
                        liveName = (liveName[0] === "/") ? liveName.substring(1) : liveName;
                        $(this).find(".size").attr("data-size", sizeData[liveName] || 0);
                        if (sizeData[liveName]) {
                            var temp = convertToSI(sizeData[liveName]);
                            $(this).find(".size").text(temp.size > 0 ? temp.size : "");
                            $(this).find(".size-unit").text(temp.size > 0 ? temp.unit : "");
                        }
                    });
                } else {
                    setTimeout(wait, interval, timeout + interval);
                }
            }
        })(interval);
    }

    // Update data as received from the server
    function updateData(view, folder, data) {
        if (folder !== view[0].currentFolder)
            updateLocation(view, folder);

        if (view[0].vId === 0) {
            updateTitle(folder, true);
            updatePath(view, folder);
        }

        view[0].currentData = data;
        view.attr("data-type", "directory");
        buildEntryList(view, data, folder);
        hideSpinner();
    }

    // Update the page title and trim a path to its basename
    function updateTitle(text, isPath) {
        var prefix = "", suffix = "droppy";
        if (isPath) {
            var parts = text.match(/([^\/]+)/gm);
            prefix = parts ? parts[parts.length - 1] : "/";
        } else {
            prefix = text;
        }
        if (droppy.isPlaying) prefix = "\u266B " + prefix; // Unicode audio note to indicate playback in a tab
        document.title = [prefix, suffix].join(" - ");
    }

    // Listen for popstate events, which indicate the user navigated back
    $(window).register("popstate", function () {
        // In recent Chromium builds, this can fire on first page-load, before we even have our socket connected.
        if (!droppy.socket) return;
        var view = getView();
        (function queue(time) {
            if ((!droppy.socketWait && !droppy.isAnimating) || time > 2000)
                updateLocation(view, decodeURIComponent(window.location.pathname), true, true);
            else
                setTimeout(queue, 50, time + 50);
        })(0);
    });

    // Update our current location and change the URL to it
    function updateLocation(view, path, doSwitch, skipPush) {
        // Queue the folder switching if we are mid-animation or waiting for the server
        (function queue(time) {
            if ((!droppy.socketWait && !droppy.isAnimating) || time > 2000) {
                showSpinner();

                // Find the direction in which we should animate
                if (view.find(".doc").length) {
                    view[0].animDirection = "back";
                } else {
                    if (path.length > view[0].currentFolder.length) view[0].animDirection = "forward";
                    else if (path.length === view[0].currentFolder.length) view[0].animDirection = "same";
                    else view[0].animDirection = "back";
                }

                view[0].currentFolder = path;
                sendMessage(view[0].vId, doSwitch ? "SWITCH_FOLDER" : "REQUEST_UPDATE", view[0].currentFolder);

                // Skip the push if we're already navigating through history
                if (!skipPush) window.history.pushState(null, null, view[0].currentFolder);
            } else
                setTimeout(queue, 50, time + 50);
        })(0);
    }

    // Update the path indicator
    function updatePath(view, path, filename) {
        var parts = path.split("/");
        var i = 0, len;

        parts[0] = droppy.svg.home;
        if (parts[parts.length - 1] === "") parts.pop(); // Remove trailing empty string
        var pathStr = "";
        if (droppy.savedParts) {
            i = 1; // Skip the first element as it's always the same
            while (true) {
                pathStr += "/" + parts[i];
                if (!parts[i] && !droppy.savedParts[i]) break;
                if (parts[i] !== droppy.savedParts[i]) {
                    if (droppy.savedParts[i] && !parts[i]) {
                        $("#path li").slice(i).remove();
                        break;
                    }
                    else if (parts[i] && !droppy.savedParts[i])
                        createPart(parts[i], pathStr);
                }
                i++;
            }
            requestAnimation(finalize);
        } else {
            // Delay initial slide-in
            setTimeout(function () {
                createPart(parts[0]);
                for (i = 1, len = parts.length; i < len; i++) {
                    pathStr += "/" + parts[i];
                    createPart(parts[i], pathStr);
                }
                requestAnimation(finalize);
            }, 300);
        }

        droppy.savedParts = parts;

        function createPart(name, path) {
            var li = $("<li class='out'>" + name + "</li>");
            li.data("destination", path || "/");
            li.click(function () {
                view[0].switchRequest = true; // This needs to be set so we can switch out of a editor view
                updateLocation(view, $(this).data("destination"), true);
            });

            $("#path").append(li);
            li.append(droppy.svg.triangle);
        }

        function finalize() {
            // Add filename when in editor view
            if (filename) {
                $("#path").append($("<li class='out editor-filename'>" + filename + droppy.svg.triangle + "</li>"));

            }
            $("#path li.out").setTransitionClass("out", "in");
            setTimeout(function () {
                // Remove the class after the transition and keep the list scrolled to the last element
                $("#path li.in").removeClass("in");
                checkPathOverflow();
            }, 200);
        }
    }

    // Check if the path indicator overflows and scroll it if neccessary
    function checkPathOverflow() {
        var width = 60,
            space = $(window).width(),
            pathElements = document.querySelectorAll("#path li");

        for (var i = 0, l = pathElements.length; i < l; i++) {
            width += pathElements[i].offsetWidth;
        }

        if (width > space) {
            requestAnimation(function () {
                if (droppy.detects.animation)
                    $("#path li").css({"left": space - width + "px"});
                else
                    $("#path li").animate({"left": space - width}, {duration: 200});
            });
        } else {
            requestAnimation(function () {
                if ($("#path li").css("left") !== 0)
                    $("#path li").animate({"left": 0}, {duration: 200});
            });
        }
    }

    // Convert the received data into HTML
    function buildEntryList(view, fileList, root, isUpload) {
        var list = $("<ul></ul>"), downloadURL, type, temp, size, sizeUnit, mtime, id, classes, svgIcon, bytes;
        for (var file in fileList) {
            if (fileList.hasOwnProperty(file)) {
                svgIcon = "", classes = "";
                type = fileList[file].type;
                bytes = fileList[file].size;
                temp = convertToSI(bytes);
                size = temp.size > 0 ? temp.size : "0";
                sizeUnit = temp.size > 0 ? temp.unit : "b";
                mtime = fileList[file].mtime;
                id = (root === "/") ? "/" + file : root + "/" + file;
                if (type === "nf" || type === "nd") {
                    svgIcon = '<span class="icon-uploading">' + droppy.svg["up-arrow"] + '</span>';
                    classes += " uploading";
                } else if (/^.+\.(mp3|ogg|wav|wave|webm)$/i.test(file)) {
                    svgIcon = '<span class="icon-play">' + droppy.svg.play + '</span>';
                    classes += " playable";
                }
                if (type === "f" || type === "nf") { // Create a file row
                    var ext = getExt(file), spriteClass = getSpriteClass(ext);
                    downloadURL = "/~" + id;
                    if (!droppy.mediaTypes[ext]) droppy.mediaTypes[ext] = fileList[file].mime;
                    if (isUpload) file = decodeURIComponent(file);
                    list.append(
                        '<li class="data-row' + classes + '" data-type="file" data-id="' + id + '">' +
                            '<span class="' + spriteClass + '">' + svgIcon + '</span>' +
                            '<a class="file-link entry-link" href="' + downloadURL + '" download="' + file + '">' + file + '</a>' +
                            '<span class="mtime" data-timestamp="' + mtime + '">' + timeDifference(mtime) + '</span>' +
                            '<span class="size" data-size="' + (bytes || 0) + '">' + size + '</span>' +
                            '<span class="size-unit">' + sizeUnit + '</span>' +
                            '<span class="shortlink" title="Create Shortlink">' + droppy.svg.link + '</span>' +
                            '<span class="entry-menu" title="Actions">' + droppy.svg.menu + '</span>' +
                        '</li>'
                    );
                } else if (type === "d" || type === "nd") {  // Create a folder row
                    if (isUpload) file = decodeURIComponent(file);
                    list.append(
                        '<li class="data-row' + classes + '" data-type="folder" data-id="' + id + '">' +
                            '<span class="sprite sprite-folder">' + svgIcon + '</span>' +
                            '<span class="folder-link entry-link">' + file + '</span>' +
                            '<span class="mtime" data-timestamp="' + mtime + '">' + timeDifference(mtime) + '</span>' +
                            '<span class="size">' + size + '</span>' +
                            '<span class="size-unit">' + sizeUnit + '</span>' +
                            '<span><a class="zip" title="Create Zip" href="/~~' + id + '" download="' + file + '.zip">' + droppy.svg.zip + '</a></span>' +
                            '<span class="entry-menu" title="Actions">' + droppy.svg.menu + '</span>' +
                        '</li>'
                    );
                }
            }
        }
        list.children("li").sort(sortFunc).appendTo(list);
        loadContent(view, list.children("li").length > 0 ? list : null);
    }

    // Load generated list into view with an animation
    function loadContent(view, html) {
        var emptyPage = '<div id="empty">' + droppy.svg["upload-cloud"] + '<div class="text">Add files</div></div>',
            type = view.attr("data-type"),
            navRegex = /(forward|back|center)/,
            typeRegex = /(document|directory|media)/;
        switch (type) {
        case "document":
            view[0].animDirection = "forward";
            break;
        case "directory":
            $(getHeaderHTML()).prependTo(html);
            break;
        }
        // Set the view type as a class for styling purpose
        view.replaceClass(typeRegex, type);

        requestAnimation(function () {
            if (view[0].animDirection === "same" && type !== "document") {
                view.find("#content").attr("class", "center");
                view.find("#content").html(html || emptyPage);
            } else {
                view.append($("<div id='newcontent' class='" + view[0].animDirection + "'></div>"));
                view.find("#newcontent").html(html || emptyPage);
                droppy.isAnimating = true;
                view.find(".data-row").addClass("animating");
                view.find("#content").replaceClass(navRegex, (view[0].animDirection === "forward") ? "back" : "forward");
                view.find("#newcontent").setTransitionClass(navRegex, "center");
                // Switch classes once the transition has finished
                setTimeout(function () {
                    droppy.isAnimating = false;
                    view.find("#content").remove();
                    view.find("#newcontent").attr("id", "content");
                    view.find(".data-row").removeClass("animating");
                }, 200);
            }
<<<<<<< HEAD
            switch (type) {
            case "document":
                break;
            case "directory":
                bindDirectoryViewEvents(view);
                break;
            }
=======
            bindEvents(view);
            view[0].animDirection = "same";
>>>>>>> d0b5c50c
        });
    }

    // Bind click events to the list elements
    function bindDirectoryViewEvents(view) {
        // Upload button on empty page
        view.find("#empty").register("click", function () {
            if (droppy.detects.fileinputdirectory)
                $("#file").removeAttr("directory msdirectory mozdirectory webkitdirectory");
            $("#file").click();
        });

        // Switch into a folder
        view.find(".data-row[data-type='folder']").register("click", function () {
            if (droppy.socketWait) return;
            var destination = $(this).data("id"),
                view = $(this).parents(".view");
            updateLocation(view, destination, true);
        });

        view.find(".data-row .entry-menu").register("click", function (event) {
            event.stopPropagation();
            var entry = $(this).parent("li.data-row"),
                type = entry.find(".sprite").attr("class"),
                button = $(this);

            type = type.match(/sprite\-(\w+)/);
            if (type) type = type[1];

            $("#entry-menu")
                .attr("class", "in")
                .css({top: entry.offset().top + "px", left: (button.offset().left + button.width() - $("#entry-menu").width()) + "px" })
                .data("target", entry)
                .addClass("type-" + type);
            toggleCatcher();

            $("#click-catcher").one("mousemove", function () {
                $("#entry-menu").attr("class", "out");
                toggleCatcher();
            });
        });

        // Paste a file/folder into a folder
        $("#paste").register("click", function (event) {
            event.stopPropagation();
            if (droppy.socketWait) return;
            if (droppy.clipboard) {
                var sep = getView()[0].currentFolder === "/" ? "" : "/";
                showSpinner();
                droppy.clipboard.to = getView()[0].currentFolder + sep + basename(droppy.clipboard.from);
                sendMessage(null, "CLIPBOARD", droppy.clipboard);
            } else {
                throw "Clipboard was empty!";
            }

            droppy.clipboard = null;
            $("#click-catcher").trigger("click");
            $(this.target).replaceClass("in", "out");
        });


        // Stop navigation when clicking on an <a>
        view.find(".data-row .zip, .entry-link.file").register("click", function (event) {
            event.stopPropagation();
            if (droppy.socketWait) return;

            // Some browsers (like IE) think that clicking on an <a> is real navigation
            // and will close the WebSocket in turn. We'll reconnect if neccessary.
            droppy.reopen = true;
            setTimeout(function () {
                droppy.reopen = false;
            }, 2000);
        });

        // Request a shortlink
        view.find(".data-row .shortlink").register("click", function () {
            if (droppy.socketWait) return;
            sendMessage(null, "REQUEST_SHORTLINK", $(this).parent(".data-row").data("id"));
        });

        view.find(".icon-play").register("click", function () {
            preparePlayback($(this));
        });

        view.find(".header-name, .header-mtime, .header-size").register("click", function () {
            sortByHeader($(this));

        });

        droppy.ready = true;
        hideSpinner();
    }
    function initEntryMenu() {
        // Rename a file/folder
        $("#entry-menu .rename").register("click", function (event) {
            event.stopPropagation();
            if (droppy.socketWait) return;
            var entry = $("#entry-menu").data("target"),
                view = entry.parents(".view"), // #content-container
                vId = view[0].vId;
            entryRename(view, entry, false, function (success, oldVal, newVal) {
                if (success) {
                    showSpinner();
                    sendMessage(vId, "RENAME", { "old": oldVal, "new": newVal });
                }
            });
        });

        // Copy/cut a file/folder
        $("#entry-menu .copy, #entry-menu .cut").register("click", function (event) {
            event.stopPropagation();
            var entry = $("#entry-menu").data("target"),
                from  = entry.data("id");
            droppy.clipboard = { type: $(this).attr("class"), from: from };
            $("#click-catcher").trigger("click");
            $("#paste .filename").text(basename(from));
            $("#paste").attr("class", "in");
        });

        // Open a file/folder in browser
        $("#entry-menu .open").register("click", function (event) {
            event.stopPropagation();
            var entry = $("#entry-menu").data("target"),
                url = entry.find(".file-link").attr("href").replace(/^\/~\//, "/_/"),
                type = $("#entry-menu").attr("class").match(/type\-(\w+)/),
                win;
            if (type) {
                switch (type[1]) {
                case "html":
                case "jpg":
                case "png":
                case "gif":
                    win = window.open(url, "_blank");
                    break;
                case "audio":
                    play(url);
                    break;
                }
            }
            $("#click-catcher").trigger("click");
            if (win) win.focus();
        });

        // Edit a file/folder in a text editor
        $("#entry-menu .edit").register("click", function (event) {
            event.stopPropagation();
            $("#click-catcher").trigger("click");
            var entry = $("#entry-menu").data("target"),
                view = entry.parents(".view"); // #content-container
            editFile(view, entry.data("id"));
        });

        // Delete a file/folder
        $("#entry-menu .delete").register("click", function () {
            if (droppy.socketWait) return;
            sendMessage(null, "DELETE_FILE", $("#entry-menu").data("target").data("id"));
            $("#click-catcher").trigger("click");
        });

        // Add missing titles to the SVGs
        $("#entry-menu .rename").attr("title", "Rename");
        $("#entry-menu .delete").attr("title", "Delete");
    }

    function sortByHeader(header) {
        var classes = header.attr("class").split(" ");
        for (var i = 0, len = classes.length; i < len; i++) {
            if (classes[i].indexOf("header") >= 0) {
                droppy.sorting.col = classes[i].substring("7");
                break;
            }
        }
        droppy.sorting.dir = header.hasClass("down") ? "up" : "down";
        header.attr("class", "header-" + droppy.sorting.col + " " + droppy.sorting.dir + " active");
        header.siblings().removeClass("active up down");
        $("#content ul").children("li").sort(sortFunc).appendTo($("#content ul"));
    }

    function sortFunc(a, b) {
        function compare(a, b) {
            if (typeof a === "number" && typeof b === "number") {
                return b - a;
            } else {
                return a.toString().toUpperCase().localeCompare(b.toString().toUpperCase());
            }
        }
        if (droppy.sorting.dir !== "down") {
            var temp = a;
            a = b;
            b = temp;
        }
        if (droppy.sorting.col === "name") {
            var type = compare($(b).data("type"), $(a).data("type")),
                text = compare($(a).find(".entry-link").text(), $(b).find(".entry-link").text().toUpperCase());
            return (type !== 0) ? type : text;
        } else if (droppy.sorting.col === "mtime") {
            return compare($(a).find(".mtime").data("timestamp"), $(b).find(".mtime").data("timestamp"));
        } else if (droppy.sorting.col === "size") {
            return compare($(a).find(".size").data("size"), $(b).find(".size").data("size"));
        }
    }

    function preparePlayback(playButton) {
        if (droppy.socketWait) return;
        var source = playButton.parent().parent().find(".file-link").attr("href");
        play(source, playButton);
    }

    function closeDoc(view) {
        view.attr("data-type", "directory");
        $(".editor-filename").remove(); // TODO: Change to be view-relative once path is parented to view.
        updateLocation(view, view[0].currentFolder, false, true);
    }

    function editFile(view, entryId) {
        var url = "/_" + entryId,
            filename = entryId.match(/\/(.+$)/)[1],
            readOnly = false, // Check if not readonly
            editor = null,
            doc = $(
            '<div class="doc' + (readOnly ? ' readonly' : ' editing') + '">' +
                '<div class="sidebar">' +
                    '<div class="exit">' + droppy.svg.remove + '<span>Close</span></div>' +
                    '<div class="save">' + droppy.svg.disk + '<span>Save</span></div>' +
                    '<div class="light">' + droppy.svg.bulb + '<span>Color</span></div>' +
                    '<div class="opts">' + droppy.svg.cog + '<span>Opts</span></div>' +
                '</div>' +
                '<div class="text-editor">' +
                    '<textarea></textarea>' +
                '</div>' +
            '</div>'
            ), opts = $(
            '<div class="opts-container">' +
                '<select class="indentmode">' +
                  '<option value="spaces">Spaces</option> ' +
                  '<option value="tabs">Tabs</option>' +
                '</select>' +
                '<select class="indentunit">' +
                  '<option value="2">2</option> ' +
                  '<option value="4">4</option>' +
                  '<option value="8">8</option>' +
                '</select>' +
                '<select class="wrap">' +
                  '<option value="nowrap">No Wrap</option> ' +
                  '<option value="wrap">Wrap</option>' +
                '</select>' +
            '</div>');

        view.attr("data-type", "document");
        updatePath(view, view[0].currentFolder, filename.substring(view[0].currentFolder.length));
        loadContent(view, doc);
        doc.append(opts);

        showSpinner();
        $.ajax(url, {
            dataType: "text",
            success : function (data) {
                // TODO: Load CodeMirror Mode from mimetype/(fileext for js)
                // $.getScript()
                var ext = filename.match(/[^\.]+$/)[0].toLowerCase(),
                    mode = (function () {
                        // If extension is different than modetype
                        switch (ext) {
                        case "coffee":
                        case "litcoffee":
                            return "coffeescript";
                        case "js":
                            return "javascript";
                        case "json":
                            return { name: "javascript", json : true };
                        case "html":
                            return "htmlmixed";
                        case "md":
                            return "markdown";
                        default:
                            return ext;
                        }
                    })();
                editor = doc.find(".text-editor textarea");
                editor.val(data);
                editor = CodeMirror.fromTextArea(editor[0], {
                    styleSelectedText: true,
                    readOnly: readOnly,
                    showCursorWhenSelecting: true,
                    theme: droppy.get("theme"),
                    indentWithTabs: droppy.get("indentWithTabs"),
                    indentUnit: droppy.get("indentUnit"),
                    lineWrapping: droppy.get("lineWrapping"),
                    lineNumbers: true,
                    // keyMap: "sublime",
                    mode: mode
                });
                hideSpinner();
                doc.find(".exit").register("click", function () {
                    closeDoc(view);
                });
                doc.find(".save").register("click", function () {
                    showSpinner();
                    sendMessage(view[0].vId, "SAVE_FILE", {
                        "to": entryId,
                        "value": editor.getValue()
                    });
                });
                doc.find(".light").register("click", function () {
                    if (editor.options.theme === "base16-dark") {
                        editor.setOption("theme", "xq-light");
                    } else {
                        editor.setOption("theme", "base16-dark");
                    }
                    saveEditorOptions(editor);
                });
                doc.find(".opts").register("click", function () {
                    var container =  $(".opts-container");
                    if (!container.hasClass("in"))
                        container.addClass("in");
                    else
                        container.removeClass("in");
                });
                doc.find(".indentmode").register("change", function (event) {
                    if ($(event.target).val() === "tabs")
                        editor.setOption("indentWithTabs", true);
                    else
                        editor.setOption("indentWithTabs", false);
                    saveEditorOptions(editor);
                });
                doc.find(".indentunit").register("change", function (event) {
                    editor.setOption("indentUnit", Number($(event.target).val()));
                    saveEditorOptions(editor);
                });
                doc.find(".wrap").register("change", function (event) {
                    if ($(event.target).val() === "wrap")
                        editor.setOption("lineWrapping", true);
                    else
                        editor.setOption("lineWrapping", false);
                    saveEditorOptions(editor);
                });
                editor.on("change", function () {
                    $(".editor-filename").removeClass("saved save-failed").addClass("dirty"); // TODO: Change to be view-relative
                });
            },
            error : function () {
                closeDoc(view);
            }
        });
    }

    function saveEditorOptions(editor) {
        ["theme", "indentWithTabs", "indentUnit", "lineWrapping"].forEach(function (option) {
            droppy.set(option, editor.getOption(option));
        });
    }

    function play(source, playButton) {
        var player = document.getElementById("audio-player");

        if (!player.canPlayType(droppy.mediaTypes[getExt(source)])) {
            window.alert("Sorry, your browser can't play this file.");
            return;
        }

        $(".file-link").parent().removeClass("playing").removeClass("paused");
        $(".icon-play").html(droppy.svg.play);

        if (decodeURI(player.src).indexOf(source) > 0) {
            player.paused ? player.play() : player.pause();
        } else {
            player.src = source;
            player.load();
            player.play();
        }
        if (playButton) {
            if (player.paused) {
                playButton.parent().parent().removeClass("playing").addClass("paused");
            } else {
                playButton.parent().parent().removeClass("paused").addClass("playing");
            }
            playButton.html(player.paused ? droppy.svg.play : droppy.svg.pause);
        }
    }

    // Wrapper function for setting textContent on an id
    function updateTextbyId(id, text) {
        document.getElementById(id).textContent = text;
    }

    // Extract the extension from a file name
    function getExt(filename) {
        var dot = filename.lastIndexOf(".");
        if (dot > -1 && dot < filename.length)
            return filename.substring(dot + 1, filename.length);
        else
            return filename;
    }

    function deleteCookie(name) {
        document.cookie = name + "=;expires=Thu, 01 Jan 1970 00:00:01 GMT;";
    }

    function initVariables() {
        droppy.activeFiles = [];
        droppy.audioUpdater = null;
        droppy.debug = null;
        droppy.isAnimating = null;
        droppy.isPlaying = null;
        droppy.isUploading = null;
        droppy.mediaTypes = {};
        droppy.ready = null;
        droppy.reopen = null;
        droppy.savedParts = null;
        droppy.socket = null;
        droppy.socketWait = null;
        droppy.sorting = {col: "name", dir: "down"};
        droppy.svg = {};
        droppy.zeroFiles = null;
    }

    // Convert raw byte numbers to SI values
    function convertToSI(bytes, decimals) {
        var step = 0, units = ["b", "k", "M", "G", "T"];
        while (bytes >= 1024) {
            bytes /= 1024;
            step++;
        }
        if (!decimals) {
            return {
                size: (step === 0) ? bytes : Math.round(bytes),
                unit: units[step]
            };
        } else {
            return {
                size: (step === 0) ? bytes : (bytes).toFixed(decimals),
                unit: units[step]
            };
        }
    }

    // SVG preprocessing
    function prepareSVG(html) {
        var tmp;
        // Populate droppy.svg
        Object.keys(droppy.svg).forEach(function (name) {
            tmp = $("<div>" + droppy.svg[name] + "</div>");
            tmp.find("svg").attr("class", name);
            droppy.svg[name] = tmp.html();
        });
        // Replace <svg>'s in the html source with the full svg data
        tmp = $("<div>" + html + "</div>");
        tmp.find("svg").replaceWith(function () {
            return $(droppy.svg[$(this).attr("class")]);
        });
        return tmp.html();
    }

    // Find the corrects class for an icon sprite
    function getSpriteClass(extension) {
        for (var type in iconmap) {
            if (iconmap[type.toLowerCase()].indexOf(extension.toLowerCase()) > -1) {
                return "sprite sprite-" + type;
            }
        }
        return "sprite sprite-bin";
    }

    // Extension to Icon mappings
    var iconmap = {
        "archive":  ["bz2", "gz", "tgz"],
        "audio":    ["aif", "flac", "m4a", "mid", "mp3", "mpa", "ra", "ogg", "wav", "wma"],
        "authors":  ["authors"],
        "bin":      ["class", "o", "so"],
        "bmp":      ["bmp"],
        "c":        ["c"],
        "calc":     ["ods", "ots", "xlr", "xls", "xlsx"],
        "cd":       ["cue", "iso"],
        "copying":  ["copying", "license"],
        "cpp":      ["cpp"],
        "css":      ["css", "less", "scss", "sass"],
        "deb":      ["deb"],
        "diff":     ["diff", "patch"],
        "doc":      ["doc", "docx", "odm", "odt", "ott"],
        "draw":     ["drw"],
        "eps":      ["eps"],
        "exe":      ["bat", "cmd", "exe"],
        "gif":      ["gif"],
        "gzip":     ["gz"],
        "h":        ["h"],
        "hpp":      ["hpp"],
        "html":     ["htm", "html", "shtml"],
        "ico":      ["ico"],
        "image":    ["svg", "xpm"],
        "install":  ["install", "msi"],
        "java":     ["java"],
        "jpg":      ["jpg", "jpeg"],
        "js":       ["js"],
        "json":     ["json"],
        "log":      ["log", "changelog"],
        "makefile": ["makefile", "pom"],
        "markdown": ["markdown", "md"],
        "pdf":      ["pdf"],
        "php":      ["php"],
        "playlist": ["m3u", "m3u8", "pls"],
        "png":      ["png"],
        "pres":     ["odp", "otp", "pps", "ppt", "pptx"],
        "ps":       ["ps", "ttf", "otf", "woff", "eot"],
        "psd":      ["psd"],
        "py":       ["py"],
        "rar":      ["rar"],
        "rb":       ["rb"],
        "readme":   ["readme"],
        "rpm":      ["rpm"],
        "rss":      ["rss"],
        "rtf":      ["rtf"],
        "script":   ["conf", "csh", "ini", "ksh", "sh", "shar", "tcl"],
        "tar":      ["tar"],
        "tex":      ["tex"],
        "text":     ["text", "txt"],
        "tiff":     ["tiff"],
        "vcal":     ["vcal"],
        "video":    ["avi", "flv", "mkv", "mov", "mp4", "mpg", "rm", "swf", "vob", "wmv"],
        "xml":      ["xml"],
        "zip":      ["7z", "bz2", "jar", "lzma", "war", "z", "Z", "zip"]
    };

    function getHeaderHTML() {
        return '<div class="file-header">' +
                    '<span class="header-name" class="down">Name' + droppy.svg.triangle + '</span>' +
                    '<span class="header-mtime" class="up">Modified' + droppy.svg.triangle + '</span>' +
                    '<span class="header-size" class="up">Size' + droppy.svg.triangle + '</span>' +
                    '<span class="header-spacer"></span>' +
                '</div>';
    }

    function timeDifference(previous) {
        var msPerMinute = 60 * 1000,
            msPerHour = msPerMinute * 60,
            msPerDay = msPerHour * 24,
            msPerMonth = msPerDay * 30,
            msPerYear = msPerDay * 365,
            elapsed = Date.now() - previous,
            retval = "";

        if (elapsed < 0) elapsed = 0;
        if (elapsed < msPerMinute) {
            retval = "just now";
        } else if (elapsed < msPerHour) {
            retval = Math.round(elapsed / msPerMinute);
            retval += (retval === 1) ? " min ago" : " mins ago";
        } else if (elapsed < msPerDay) {
            retval = Math.round(elapsed / msPerHour);
            retval += (retval === 1) ? " hour ago" : " hours ago";
        } else if (elapsed < msPerMonth) {
            retval = Math.round(elapsed / msPerDay);
            retval += (retval === 1) ? " day ago" : " days ago";
        } else if (elapsed < msPerYear) {
            retval = Math.round(elapsed / msPerMonth);
            retval += (retval === 1) ? " month ago" : " months ago";
        } else {
            retval = Math.round(elapsed / msPerYear);
            retval += (retval === 1) ? " year ago" : " years ago";
        }
        return retval;
    }

    function secsToTime(secs) {
        var mins, hrs, time = "";
        secs = parseInt(secs, 10);
        hrs  = Math.floor(secs / 3600);
        mins = Math.floor((secs - (hrs * 3600)) / 60);
        secs = secs - (hrs * 3600) - (mins * 60);

        hrs < 10  && (hrs  = "0" + hrs);
        mins < 10 && (mins = "0" + mins);
        secs < 10 && (secs = "0" + secs);

        if (hrs !== "00") time = (hrs + ":");
        return time + mins + ":" + secs;
    }

    setInterval(function () {
        var dates = document.getElementsByClassName("mtime");
        if (!dates) return;
        for (var i = 0; i < dates.length; i++) {
            var timestamp = dates[i].getAttribute("data-timestamp");
            if (timestamp) {
                var reltime = timeDifference(timestamp);
                if (reltime) dates[i].innerHTML = reltime;
            }
        }
    }, 5000);

    function createElement(type, className, text) {
        var el = document.createElement(type);
        if (className) el.className = className;
        if (text) el.appendChild(document.createTextNode(text));
        return el;
    }

    function reloadCSS(css) {
        if (!droppy.debug) return;
        $('link[rel="stylesheet"]').remove();

        var i = 0;
        while (document.styleSheets[i])
            document.styleSheets[i++].disabled = true;

        $("<style></style>").text(css).appendTo($("head"));
    }

    function showSpinner() {
        document.getElementById("spinner").className = "";
    }

    function hideSpinner() {
        document.getElementById("spinner").className = "out";
    }

    function debounce(func, wait) {
        var timeout, result;
        return function () {
            var context = this, args = arguments;
            clearTimeout(timeout);
            timeout = setTimeout(function () {
                timeout = null;
                result = func.apply(context, args);
            }, wait);
            return result;
        };
    }

    function basename(path) {
        return path.replace(/.*\//, "");
    }

    function dirname(path) {
        if (path === "/")
            return "/";
        else
            return path.replace(/\/[^\/]*$/, "");
    }
}(jQuery, window, document));<|MERGE_RESOLUTION|>--- conflicted
+++ resolved
@@ -1370,7 +1370,6 @@
                     view.find(".data-row").removeClass("animating");
                 }, 200);
             }
-<<<<<<< HEAD
             switch (type) {
             case "document":
                 break;
@@ -1378,10 +1377,8 @@
                 bindDirectoryViewEvents(view);
                 break;
             }
-=======
             bindEvents(view);
             view[0].animDirection = "same";
->>>>>>> d0b5c50c
         });
     }
 

/*global CodeMirror */
"use strict";

(function ($, window, document) {
    var droppy = {};
    initVariables();
// ============================================================================
//  Feature Detects
// ============================================================================
    droppy.detects = {
        animation : (function () {
            var props = ["animation", "-moz-animation", "-webkit-animation", "-ms-animation"],
                   el = document.createElement("div");
            while (props.length) {
                if (props.pop() in el.style) return true;
            }
            return false;
        })(),
        fileinputdirectory : (function () {
            var props = ["directory", "mozdirectory", "webkitdirectory", "msdirectory"],
                   el = document.createElement("input");
            while (props.length) {
                if (props.pop() in el) return true;
            }
            return false;
        })()
    };
// ============================================================================
//  Set up a few more things
// ============================================================================
    // Add the dataTransfer property to the "drop" event.
    $.event.props.push("dataTransfer");

    // Shorthand for safe event listeners
    $.fn.register = function (events, callback) {
        return this.off(events).on(events, callback);
    };

    // Class swapping helper
    $.fn.replaceClass = function (match, replacement) {
        var newClass = this[0].className.replace(match, replacement);
        if (newClass !== this[0].className) this[0].className = newClass;
        else this.addClass(replacement)
        return this;
    }

    // Set a new class on an element, and make sure it is ready to be transitioned.
    $.fn.setTransitionClass = function (oldclass, newclass) {
        if (typeof newclass === "undefined") {
            newclass = oldclass;
            oldclass = null;
        }
        if (droppy.detects.animation) {
            // Add a pseudo-animation to the element. When the "animationstart" event
            // is fired on the element, we know it is ready to be transitioned.
            this.css("animation", "nodeInserted 0.001s");

            // Set the new and oldclass as data attributes.
            if (oldclass) this.data("oldclass", oldclass);
            this.data("newclass", newclass);
        } else {
            // If we don't support animations, fallback to a simple timeout
            setTimeout(function () {
                if (oldclass) this.replaceClass(oldclass, newclass);
                else this.addClass(newClass);
            }, 30);
        }
        return this;
    };
    if (droppy.detects.animation) {
        function animStart(event) {
            if (event.animationName === "nodeInserted") {
                var target = $(event.target),
                    newClass = target.data("newclass"),
                    oldClass = target.data("oldclass");
                // Clean up our data attribute and remove the animation
                target.removeData("newclass").css("animation", "");

                // Set transition classes
                if (oldClass) target.removeData("oldclass").replaceClass(oldClass, newClass);
                else target.addClass(newClass);
            }
        }
        // Listen for the animation event for our pseudo-animation
        ["animationstart", "mozAnimationStart", "webkitAnimationStart", "MSAnimationStart"].forEach(function (eventName) {
            document.addEventListener(eventName, animStart, false);
        });
    }

    // Alias requestAnimationFrame
    var requestAnimation = (function () {
        return window.requestAnimationFrame ||
               window.mozRequestAnimationFrame ||
               window.webkitRequestAnimationFrame ||
               function (callback) { setTimeout(callback, 1000 / 60); };
    })();

// ============================================================================
//  View handling
// ============================================================================
    function getView(id) {
        if (!droppy.views) updateViews();
        if (id && droppy.views[id]) return $(droppy.views[id]);
        else return $(droppy.views[0]);
    }

    function updateViews() {
        droppy.views = $(".view");
        droppy.views.each(function (index, elem) {
            elem.vId = index;
        });
    }

// ============================================================================
//  Page loading functions
// ============================================================================
    $(getPage);

    function getPage() {
        $.when($.ajax("/!/content/" + Math.random().toString(36).substr(2, 4)), $.ajax("/!/svg"))
            .then(function (dataReq, svgReq) {
                droppy.svg = JSON.parse(svgReq[0]);
                loadPage(dataReq[2].getResponseHeader("X-Page-Type"), addSVG(dataReq[0]));
            });
    }
    // {"add-folder":{"data":"<svg>","info":{"width":"32","height":"32"}}}
    function addSVG(html) {
        var tmp;

        Object.keys(droppy.svg).forEach(function (name) {
            tmp = $("<div>" + droppy.svg[name] + "</div>");
            tmp.find("svg").attr("class", "svg-loaded " + name);
            droppy.svg[name] = tmp.html();
        });

        tmp = $("<div>" + html + "</div>");
        tmp.find("svg").replaceWith(function () {
            return $(droppy.svg[$(this).attr("class")]);
        });

        return tmp.html();
    }

    // Switch the page content with an animation
    function loadPage(type, data) {
        $("body").append('<div id="newpage">' + data + '</div>');
        var newPage = $("#newpage"),
            oldPage = $("#page"),
            box     = $("#center-box");
        if (type === "main") {
            droppy.hasLoggedOut = false;
            initMainPage();
            requestAnimation(function () {
                oldPage.replaceClass("in", "out");
                $("#navigation")[0].addEventListener('transitionend', function () {
                    droppy.socketWait && showSpinner();
                }, false);
                $("#navigation").replaceClass("out", "in");
                finalize();
            });
        } else if (type === "auth" || type === "firstrun") {
            initAuthPage(type === "firstrun");
            requestAnimation(function () {
                oldPage.replaceClass("in", "out");
                $("#navigation").addClass("out");
                setTimeout(function () {
                    box.removeClass("out");
                    if (type === "firstrun") {
                        $("#login-info").text("Hello! Choose your creditentials.");
                        $("#login-info-box").addClass("info");
                    } else if (droppy.hasLoggedOut) {
                        $("#login-info").text("Logged out!");
                        $("#login-info-box").addClass("info");
                    }
                }, 100);
                finalize();
            });
        }

        // Switch ID of #newpage for further animation
        function finalize() {
            oldPage.remove();
            newPage.attr("id", "page");
        }
    }

    function requestPage() {
        // Ugly hack to let Chrome offer a password saving dialog
        // http://code.google.com/p/chromium/issues/detail?id=43219
        if (/Chrome/.test(navigator.userAgent)) {
            window.location.reload(false);
        } else {
            getPage();
        }
    }

// ============================================================================
//  WebSocket functions
// ============================================================================
    var queuedData, retries = 3;
    function openSocket() {
        var protocol = document.location.protocol === "https:" ? "wss://" : "ws://";
        droppy.socket = new WebSocket(protocol + document.location.host + "/websocket");

        droppy.socket.onopen = function () {
            retries = 3; // reset retries on connection loss
            if (queuedData)
                sendMessage();
            else
                updateLocation(getView(0), getView(0)[0].currentFolder || "/", false); // Request initial update
        };

        // Close codes: https://developer.mozilla.org/en-US/docs/Web/API/CloseEvent#Close_codes
        droppy.socket.onclose = function (event) {
            if (droppy.hasLoggedOut || event.code === 4000) return;
            if (event.code >= 1002 && event.code < 3999) {
                if (retries > 0) {
                    openSocket();
                    retries--;
                }
            } else if (droppy.reopen) {
                droppy.reopen = false;
                openSocket();
            }
        };

        droppy.socket.onmessage = function (event) {
            droppy.socketWait = false;
            var msg = JSON.parse(event.data),
                vId = msg.viewId;
            switch (msg.type) {
            case "UPDATE_FILES":
                if (droppy.isUploading) return;
                updateData(getView(vId), msg.folder, msg.data);
                droppy.ready = false;
                break;
            case "UPDATE_SIZES":
                var entries, liveName, interval = 250;
                (function wait(timeout) {
                    if (timeout > 4000) {
                        return;
                    } else if (!droppy.ready) {
                        setTimeout(wait, interval, timeout + interval);
                        return;
                    } else {
                        entries = $('.data-row[data-type="folder"]');
                        if (entries.length) {
                            entries.each(function () {
                                liveName = $(this).data("id").substring(msg.folder.length);
                                liveName = (liveName[0] === "/") ? liveName.substring(1) : liveName;
                                $(this).find(".size").attr("data-size", msg.data[liveName] || 0);
                                if (msg.data[liveName]) {
                                    var temp = convertToSI(msg.data[liveName]);
                                    $(this).find(".size").text(temp.size > 0 ? temp.size : "");
                                    $(this).find(".size-unit").text(temp.size > 0 ? temp.unit : "");
                                }
                            });
                        } else {
                            setTimeout(wait, interval, timeout + interval);
                        }
                    }
                })(interval);

                break;
            case "UPLOAD_DONE":
                if (droppy.zeroFiles.length) {
                    sendMessage(vId, "ZERO_FILES", droppy.zeroFiles);
                    droppy.zeroFiles = [];
                } else {
                    droppy.isUploading = false;
                    updateTitle(getView(vId)[0].currentFolder, true);
                    $("#upload-info").attr("class", "out");
                    hideSpinner();
                }
                break;
            case "NEW_FOLDER":
                if (droppy.isUploading) return;
                updateData(getView(vId), msg.folder, msg.data);
                hideSpinner();
                break;
            case "UPDATE_CSS":
                reloadCSS(msg.css);
                break;
            case "SHORTLINK":
                //TODO: UI
                window.prompt("Shortlink:", window.location.protocol + "//" + window.location.host + "/$/" +  msg.link);
                break;
            case "USER_LIST":
                populateUserList(msg.users);
                break;
            }
        };
    }

    function sendMessage(vId, msgType, msgData) {
        if (droppy.socket.readyState === 1) { // open
            // Lock the UI while we wait for a socket response
            droppy.socketWait = true;

            // Unlock the UI in case we get no socket resonse after waiting for 1 second
            setTimeout(function () {
                droppy.socketWait = false;
            }, 1000);

            if (queuedData) {
                droppy.socket.send(queuedData);
                queuedData = false;
            } else
                droppy.socket.send(JSON.stringify({type: msgType, vId: vId, data: msgData}));
        } else {
            // We can't send right now, so queue up the last added message to be sent later
            queuedData = JSON.stringify({type: msgType, data: msgData});

            if (droppy.socket.readyState === 2) { // closing
                // Socket is closing, queue a re-opening
                droppy.reopen = true;
            } else if (droppy.socket.readyState === 3) { // closed
                // Socket is closed, we can re-open it right now
                openSocket();
            }
        }
    }

    // Close the socket gracefully before navigating away
    $(window).register("beforeunload", function () {
        if (droppy.socket && droppy.socket.readyState < 2) {
            // 1001 aka CLOSE_GOING_AWAY is a valid status code, though Firefox still throws an INVALID_ACCESS_ERR
            // https://developer.mozilla.org/en-US/docs/Web/API/CloseEvent#Close_codes
            try {
                droppy.socket.close(1001);
            } catch (error) {
                try {
                    droppy.socket.close();
                } catch (error) {}
            }
        }
    });

// ============================================================================
//  Authentication page
// ============================================================================
    function initAuthPage(firstrun) {
        var loginform = $("#center-box"),
            submit    = $("#submit"),
            form      = $("#form");

        // Auto-focus the user input on load
        $("#user").focus();

        // Remove invalid class on user action
        $(".login-input").register("click keydown focus", function () {
            $("#login-info-box").removeClass("info error");
            submit.removeClass("invalid");
            loginform.removeClass("invalid");
        });

        // Return submits the form
        $(".login-input").register("keyup", function (event) {
            if (event.keyCode === 13) {
                form.submit();
            }
        });

        // Spacebar toggles the checkbox
        $("#remember").register("keyup", function (event) {
            if (event.keyCode === 32) {
                $("#remember > input").trigger("click");
            }
        });

        submit.register("click", function () { form.submit(); });
        form.register("submit", function () {
            $.ajax({
                type: "POST",
                url: (firstrun ? "/adduser" : "/login"),
                dataType: "json",
                data: form.serialize(),
                complete: function (response) {
                    if (response.status  === 202) {
                        requestPage();
                        droppy.hasLoggedOut = false;
                    } else if (response.status === 401) {
                        submit.addClass("invalid");
                        loginform.addClass("invalid");
                        $("#login-info").text(firstrun ? "Please fill both fields." : "Wrong login!");
                        if (!firstrun) $("#pass").val("").focus();
                        if ($("#login-info-box").hasClass("error")) {
                            $("#login-info").addClass("shake");
                            setTimeout(function () {
                                $("#login-info").removeClass("shake");
                            }, 500);
                        }
                        $("#login-info-box").attr("class", "error");
                    }
                },
            });
        });
    }
// ============================================================================
//  Main page
// ============================================================================
    function initMainPage() {
        // Initialize the current folder, in case the user navigated to it through the URL.
        getView()[0].currentFolder = decodeURIComponent(window.location.pathname);

        // Open the WebSocket
        openSocket();

        var endTimer, isHovering;
        function endDrag() {
            $("#drop-preview").replaceClass("in", "out");
            isHovering = false;
        }
        function enter(event) {
            event.preventDefault(); // Stop dragenter and dragover from killing our drop event
            clearTimeout(endTimer);
            if (!isHovering) {
                $("#drop-preview").replaceClass("out", "in");
                isHovering = true;
            }
        }
        function leave() {
            clearTimeout(endTimer);
            endTimer = setTimeout(endDrag, 100);
        }

        // Drag and Drop handlers
        $(document.documentElement).register("dragenter", enter);
        $(document.documentElement).register("dragover", enter);
        $(document.documentElement).register("dragleave", leave);
        $(document.documentElement).register("dragend", leave);
        $(document.documentElement).register("drop", function (event) {
            event.stopPropagation();
            event.preventDefault();
            endDrag();

            var items = event.dataTransfer.items,
                fileItem = null,
                entryFunc = null;

            // Try to find the supported getAsEntry function
            if (items && items[0]) {
                fileItem = (items[0].type === "text/uri-list") ? items[1] : items[0];
                var funcs = ["getAsEntry", "webkitGetAsEntry", "mozGetAsEntry", "MSGetAsEntry"];
                for (var f = 0; f < funcs.length; f++) {
                    if (fileItem[funcs[f]]) {
                        entryFunc = funcs[f];
                        break;
                    }
                }
            }

            // Check if we support getAsEntry();
            if (!items || !fileItem[entryFunc]()) {
                // No support, fallback to normal File API
                upload(getView(), event.dataTransfer.files);
                return;
            }

            // We support GetAsEntry, go ahead and read recursively
            var obj = {};
            var cbCount = 0, cbFired = 0, dirCount = 0;
            var length = event.dataTransfer.items.length;
            for (var i = 0; i < length; i++) {
                var entry = event.dataTransfer.items[i][entryFunc]();
                if (!entry) continue;
                if (entry.isFile) {
                    cbCount++;
                    entry.file(function (file) {
                        obj[file.name] = file;
                        cbFired++;
                    }, function () { cbFired++; });
                } else if (entry.isDirectory) {
                    dirCount++;
                    (function readDirectory(entry, path) {
                        if (!path) path = entry.name;
                        obj[path] = {};
                        entry.createReader().readEntries(function (entries) {
                            for (var i = 0; i < entries.length; i++) {
                                if (entries[i].isDirectory) {
                                    dirCount++;
                                    readDirectory(entries[i], path + "/" + entries[i].name);
                                } else {
                                    cbCount++;
                                    entries[i].file(function (file) {
                                        obj[path + "/" + file.name] = file;
                                        cbFired++;
                                    }, function () { cbFired++; });
                                }
                            }
                        });
                    })(entry);
                }
            }

            // TODO: Uploading just empty folders without any files runs into the timeout
            // Possible solution would be to send the folder creations over the websocket
            // as we can't send empty FormData.
            (function wait(timeout) {
                if (timeout > 10000) {
                    return;
                } else {
                    if (cbCount > 0 && cbFired === cbCount) {
                        upload(getView(), obj);
                    } else {
                        setTimeout(wait, timeout + 50, timeout + 50);
                    }
                }
            })(50);
        });

        // Re-fit path line after 100ms of no resizing
        var resizeTimeout;
        $(window).register("resize", function () {
            clearTimeout(resizeTimeout);
            resizeTimeout = setTimeout(function () {
                checkPathOverflow();
            }, 100);
        });

        var fileInput = $("#file");
        fileInput.register("change", function (event) {
            if (droppy.detects.fileinputdirectory && event.target.files.length > 0 && "webkitRelativePath" in event.target.files[0]) {
                var files = event.target.files;
                var obj = {};
                for (var i = 0; i < files.length; i++) {
                    var path = files[i].webkitRelativePath, name = files[i].name;
                    if (path) {
                        if (name === ".")
                            obj[path] = {};
                        else
                            obj[path] = files[i];
                    } else {
                        obj[files[i].name] = files[i];
                    }
                }
                upload(getView(), obj);
            } else if ($("#file").val()) {
                upload(getView(), $("#file").get(0).files);
            }
            $("#file").val(""); // Reset the input
        });

        // File upload button
        $("#upload-file").register("click", function () {
            // Remove the directory attributes so we get a file picker dialog!
            if (droppy.detects.fileinputdirectory)
                $("#file").removeAttr("directory msdirectory mozdirectory webkitdirectory");
            $("#file").click();
        });

        // Folder upload button - check if we support directory uploads
        if (droppy.detects.fileinputdirectory) {
            // Directory uploads supported - enable the button
            $("#upload-folder").register("click", function () {
                // Set the directory attribute so we get a directory picker dialog
                fileInput.attr({
                    directory: "directory",
                    msdirectory: "msdirectory",
                    mozdirectory: "mozdirectory",
                    webkitdirectory: "webkitdirectory"
                });
                fileInput.click();
            });
        } else {
            // No directory upload support - disable the button
            $("#upload-folder").addClass("disabled");
            $("#upload-folder").register("click", function () {
                window.alert("Sorry, your browser doesn't support directory uploading yet!");
            });
        }

        $("#create-folder").register("click", function () {
            var dummyFolder, wasEmpty,
                dummyHtml = '<li class="data-row new-folder" data-type="folder">' +
                                '<span class="sprite sprite-folder-open"></span>' +
                                '<span class="folder-link entry-link"></span>' +
                            '</li>';

            if ($("#empty").length > 0) {
                $("#content").html("<ul>" + getHeaderHTML() + dummyHtml + "</ul>");
                wasEmpty = true;
            } else {
                $(dummyHtml).appendTo("#content ul");
            }
            dummyFolder = $(".data-row.new-folder");
            var view = dummyFolder.parents(".view");
            entryRename(view, dummyFolder, wasEmpty, function (success, oldVal, newVal) {
                if (success) {
                    showSpinner();
                    sendMessage(0, "CREATE_FOLDER",
                        view[0].currentFolder === "/" ? "/" + newVal : view[0].currentFolder + "/" + newVal
                    );
                }
                dummyFolder.remove();
            });
        });

        var aboutbox  = $("#about-box"),
            configbox = $("#config-box");

        $("#about").register("click", function () {
            requestAnimation(function () {
                aboutbox.attr("class", aboutbox.attr("class") !== "in" ? "in" : "out");
                toggleCatcher();
            });
        });

        $("#config").register("click", function () {
            requestAnimation(function () {
                configbox.attr("class", configbox.attr("class") !== "in" ? "in" : "out");
                sendMessage(null, "GET_USERS");
                toggleCatcher();
            });
        });

        $("#user-add").register("click", function () {
            //TODO: UI
            var user = window.prompt("Username?");
            var pass = window.prompt("Password?");
            if (!user || !pass) return;
            sendMessage(null, "UPDATE_USER", {
                name: user,
                pass: pass,
                priv: true
            });
        });

        $("#save-users").register("click", function () {
            var users = [], entry, user, isChanged;
            var entries = document.getElementsByClassName("user-entry");
            for (var i = 0, l = entries.length; i < l; i++) {
                entry = entries[i];
                user = {};
                isChanged = false;
                for (var j = 0, k = entry.childNodes.length; j < k; j++) {
                    if (entry.getAttribute("data-changed") === "true") {
                        if      (entry.childNodes[j].className === "user-name") user.name = entry.childNodes[j].innerHTML;
                        else if (entry.childNodes[j].className === "user-pass") user.pass = entry.childNodes[j].value;
                        else if (entry.childNodes[j].className === "user-priv") user.priv = entry.childNodes[j].checked;
                        if (user.pass && user.pass.length > 0) {
                            isChanged = true;
                        }
                    }
                }
                if (isChanged) users.push(user);
            }

            users.forEach(function (user) {
                sendMessage(null, "UPDATE_USER", user);
            });
            configbox.attr("class", "out");
            toggleCatcher();
        });

        $("#logout").register("click", function () {
            droppy.socket && droppy.socket.close(4001);
            deleteCookie("session");
            initVariables(); // Reset vars to their init state
            droppy.hasLoggedOut = true;
            window.location.reload(false);
            requestPage();
        });

        // Hide modals when clicking outside their box
        $("#click-catcher").register("click", function () {
            $("#config-box").attr("class", "out");
            $("#about-box").attr("class", "out");
            $("#entry-menu").attr("class", "out");
            toggleCatcher();
        });

        // ============================================================================
        //  Audio functions / events
        // ============================================================================

        var slider     = $("#volume-slider"),
            volumeIcon = $("#volume-icon"),
            controls   = $("#audio-controls"),
            seekbar    = $("#seekbar"),
            level      = $("#volume-level"),
            player     = $("#audio-player")[0];

        volumeIcon.register("click", function () {
            slider.attr("class", slider.attr("class") === "" ? "in" : "");
            level.attr("class", level.attr("class") === "" ? "in" : "");
        });

        seekbar.register("click", function (event) {
            player.currentTime = player.duration * (event.clientX / window.innerWidth);
        });

        var tooltip = $("#tooltip");
        seekbar.register("mousemove", debounce(function (event) {
            if (!player.duration) return;
            var left = event.clientX;
            tooltip.css("bottom", ($(window).height() - seekbar[0].getBoundingClientRect().top + 8) + "px");
            tooltip.css("left", (left - tooltip.width() / 2 - 3), + "px");
            tooltip.attr("class", "in");
            updateTextbyId("tooltip", secsToTime(player.duration * (event.clientX / window.innerWidth)));
        }), 50);

        seekbar.register("mouseleave", debounce(function () {
            tooltip.removeAttr("class");
        }), 50);

        function onWheel(event) {
            setVolume(event.wheelDelta || -event.detail);
            slider.attr("class", "in");
            level.attr("class", "in");
        }

        volumeIcon[0].addEventListener("mousewheel", onWheel, false);
        volumeIcon[0].addEventListener("DOMMouseScroll", onWheel, false);
        slider[0].addEventListener("mousewheel", onWheel, false);
        slider[0].addEventListener("DOMMouseScroll", onWheel, false);

        player.volume = localStorage.getItem("volume") || 0.5;
        slider.val(player.volume * 100);

        var volumeTimeout;
        function setVolume(delta) {
            clearTimeout(volumeTimeout);
            volumeTimeout = setTimeout(function () {
                slider.attr("class", "");
                level.attr("class", "");
            }, 2000);
            var volume = player.volume;
            if (typeof delta === "number") {
                if (delta > 0) {
                    volume += 0.05;
                    volume > 1 && (volume = 1);
                } else {
                    volume -= 0.05;
                    volume < 0 && (volume = 0);
                }
            } else {
                volume = slider.val() / 100;
            }

            player.volume = volume;
            localStorage.setItem("volume", volume);
            slider.val(volume * 100);
            level.text(Math.round(volume * 100) + "%");

            if (player.volume === 0) volumeIcon.html(droppy.svg["volume-mute"]);
            else if (player.volume <= 0.33) volumeIcon.html(droppy.svg["volume-low"]);
            else if (player.volume <= 0.67) volumeIcon.html(droppy.svg["volume-medium"]);
            else volumeIcon.html(droppy.svg["volume-high"]);
        }

        slider.register("input", setVolume);
        setVolume();

        var played = $("#seekbar-played"),
            loaded = $("#seekbar-loaded"),
            fullyLoaded;

        function updater() {
            var cur  = player.currentTime,
                max  = player.duration;

            if (player.buffered && !fullyLoaded) {
                var loadProgress = player.buffered.end(0) / max * 100;
                loaded.css("width", loadProgress  + "%");
                if (loadProgress === 100) fullyLoaded = true;
            }

            if (!cur || !max) return;
            played.css("width", (cur  / max * 100)  + "%");
            updateTextbyId("time-cur", secsToTime(cur));
            updateTextbyId("time-max", secsToTime(max));
        }

        function playing() {
            var matches = $(player).attr("src").match(/(.+)\/(.+)\./);
            droppy.isPlaying = true;
            updateTitle(getView()[0].currentFolder, true);
            updateTextbyId("audio-title", matches[matches.length - 1].replace(/_/g, " ").replace(/\s+/, " "));
            controls.attr("class", "in");
            fullyLoaded = false;
            droppy.audioUpdater = setInterval(updater, 100);
        }

        function stop(event) {
            if (event.type === "ended") {
                var next = $(".playing").next();
                preparePlayback($((next.length) ? next.find(".icon-play") : $("#content ul").find(".icon-play").first()));
            }
            document.getElementById("audio-title").innerHTML = "";
            if (droppy.audioUpdater) {
                clearInterval(droppy.audioUpdater);
                droppy.audioUpdater = null;
            }
            droppy.isPlaying = false;
            updateTitle(getView()[0].currentFolder, true);
            setTimeout(function () {
                if (!droppy.isPlaying) {
                    controls.attr("class", "out");
                }
            }, 500);
        }

        // Playback events : http://www.w3.org/wiki/HTML/Elements/audio#Media_Events
        player.addEventListener("pause", stop);
        player.addEventListener("ended", stop);
        player.addEventListener("playing", playing);

        // ============================================================================
        //  Helper functions for the main page
        // ============================================================================
        var numFiles, formLength;
        function upload(view, data) {
            var formData = new FormData();
            droppy.zeroFiles = [];
            numFiles = 0;
            formLength = 0;
            if (!data) return;
            if (Object.prototype.toString.call(data) !== "[object Object]") { // We got a FileList
                if (data.length === 0) return;
                for (var i = 0, len = data.length; i < len; i++) {
                    var filename = encodeURIComponent(data[i].name);
                    numFiles++;
                    getView()[0].currentData[filename] = {
                        size  : data[i].size,
                        type  : "nf",
                        mtime : Date.now()
                    };
                    // Don't include Zero-Byte files as uploads will freeze in IE if we attempt to upload them
                    // https://github.com/silverwind/droppy/issues/10
                    if (data[i].size === 0) {
                        droppy.zeroFiles.push(filename);
                    } else {
                        formLength++;
                        formData.append(filename, data[i], filename);
                    }
                }
            } else { // We got an object for recursive folder uploads
                var addedDirs = {};
                for (var path in data) {
                    if (data.hasOwnProperty(path)) {
                        formLength++;
                        formData.append(path, data[path], encodeURIComponent(path));
                        var name = (path.indexOf("/") > 1) ? path.substring(0, path.indexOf("/")) : path;
                        switch (Object.prototype.toString.call(data[path])) {
                        case "[object Object]":
                            if (!addedDirs[name] && data.hasOwnProperty(path)) {
                                view[0].currentData[name] = {
                                    size : 0,
                                    type : "nd",
                                    mtime : Date.now()
                                };
                                addedDirs[name] = true;
                            }
                            break;
                        case "[object File]":
                            numFiles++;
                            if (!addedDirs[name]) {
                                view[0].currentData[name] = {
                                    size  : data[path].size,
                                    type  : "nf",
                                    mtime : Date.now()
                                };
                            }
                            break;
                        }
                    }
                }
            }

            // Load the new files into view, tagged
            buildEntryList(view, view[0].currentData, view[0].currentFolder, true);

            // Create the XHR2 and bind the progress events
            var xhr = new XMLHttpRequest();
            xhr.upload.addEventListener("progress", uploadProgress, false);
            xhr.upload.addEventListener("load", uploadDone, false);
            xhr.upload.addEventListener("error", uploadDone, false);

            // Init the UI
            $("#upload-cancel").register("click", function () {
                xhr.abort();
                uploadCancel();
            });

            title.text(numFiles < 2 ? "Uploading..." : "Uploading " + numFiles + " files...");
            start = Date.now();
            updateTitle("0%");
            uperc.text("0%");
            prog.css("width", "0%");
            timeleft.text("");
            $("#upload-info").attr("class", "in");

            // And send the files
            droppy.isUploading = true;

            if (formLength) {
                xhr.open("POST", "/upload");
                xhr.send(formData);
            } else if (droppy.zeroFiles.length) {
                sendMessage(view[0].vId, "ZERO_FILES", droppy.zeroFiles);
            }
        }

        var start, lastUpdate,
            timeleft = $("#upload-time-left"),
            prog     = $("#upload-bar-inner"),
            title    = $("#upload-title"),
            uperc    = $("#upload-percentage");

        function uploadDone() {
            prog.css("width", "100%");
            title.text("Processing...");
            uperc.text("100%");
        }

        function uploadCancel() {
            prog.css("width", "0");
            title.text("Aborting...");
            uperc.text("");
            $(".uploading").remove();
        }

        function uploadProgress(event) {
            if (!event.lengthComputable) return;

            // Update progress every 250ms at most
            if (!lastUpdate || (Number(new Date()) - lastUpdate) >= 250) {
                lastUpdate = Number(new Date());

                var bytesSent  = event.loaded,
                    bytesTotal = event.total,
                    progress   = Math.round((bytesSent / bytesTotal) * 100) + "%",
                    speed      = convertToSI(bytesSent / ((Date.now() - start) / 1000), 2);

                prog.css("width", progress);
                updateTitle(progress);
                uperc.text(progress + " - " + speed.size + " " + speed.unit + "/s");

                // Calculate estimated time left
                var elapsed = Date.now() - start;
                var estimate = bytesTotal / (bytesSent / elapsed);
                var secs = (estimate - elapsed) / 1000;

                if (secs > 60) {
                    timeleft.text(Math.ceil(secs / 60) + " mins left");
                } else {
                    timeleft.text(Math.ceil(secs) + " secs left");
                }
            }
        }
    }
// ============================================================================
//  General helpers
// ============================================================================
    function entryRename(view, entry, wasEmpty, callback) {
        var namer, canSubmit, exists, valid, inputText;
        // Populate active files list
        droppy.activeFiles = [];
        view.find(".entry-link").each(function () {
            $(this).removeClass("editing invalid");
            droppy.activeFiles.push($(this).text().toLowerCase());
        });

        // Hide menu, click-catcher and the original link, stop any previus edits
        $("#click-catcher").trigger("mousemove");
        var link = entry.find(".entry-link");

        // Add inline elements
        namer = $('<input id="inline-namer" value="' + link.text() + '" placeholder="' + link.text() + '"/>');
        link.after(namer);

        entry.addClass("editing");

        link.next().register("input", function () {
            inputText = namer.val();
            valid = !/[\\\*\{\}\/\?\|<>"]/.test(inputText);
            exists = false;
            for (var i = 0, len = droppy.activeFiles.length; i < len; i++)
                if (droppy.activeFiles[i] === inputText.toLowerCase()) { exists = true; break; }
            canSubmit = valid && (!exists || inputText === namer.attr("placeholder"));
            // TODO: Better indicator of what's wrong
            if (!canSubmit)
                entry.addClass("invalid");
            else
                entry.removeClass("invalid");
        }).register("keyup", function (event) {
            event.keyCode === 27 && stopEdit(); // Escape Key
            event.keyCode === 13 && submitEdit(false, callback); // Return Key
        }).register("focusout", function () {
            submitEdit(true, callback);
        }).select();

        function submitEdit(skipInvalid, callback) {
            var oldVal = namer.attr("placeholder"),
                newVal = namer.val(),
                success;
            if (canSubmit) {
                if (oldVal !== newVal) {
                    success = true;
                }
                stopEdit();
            } else if (exists && !skipInvalid) {
                namer.addClass("shake");
                setTimeout(function () {
                    namer.removeClass("shake");
                }, 500);
            } else {
                success = false;
                stopEdit();
            }
            if (typeof success === "boolean" && typeof callback === "function") callback(success, oldVal, newVal);
        }
        function stopEdit() {
            $("#inline-namer, #inline-submit").remove();
            $(".data-row.new-folder").remove();
            entry.removeClass("editing invalid");
            if (wasEmpty) loadContent(view);
        }
    }

    // Toggle the full-screen click catching frame if any modals are shown
    function toggleCatcher() {
        if ($("#about-box").hasClass("in") ||
            $("#config-box").hasClass("in") ||
            $("#entry-menu").hasClass("in")
        ) {
            $("#click-catcher").attr("class", "in");
        } else
            $("#click-catcher").attr("class", "out");
    }

    function populateUserList(userList) {
        var temp, entry;
        document.getElementById("userlist").innerHTML = "";
        for (var user in userList) {
            if (userList.hasOwnProperty(user)) {
                entry = createElement("li", "user-entry");
                entry.appendChild(createElement("span", "user-name", user));

                temp = createElement("input", "user-pass");
                temp.type = "password";
                temp.setAttribute("title", "The user's password");
                temp.onkeyup = function () {
                    this.parentNode.setAttribute("data-changed", "true");
                    $(this.parentNode).addClass("changed");
                };
                entry.appendChild(temp);

                temp = createElement("input", "user-priv");
                temp.type = "checkbox";
                temp.id = "check-" + user;
                temp.checked = userList[user] ? "checked" : "";
                temp.onchange = function () {
                    this.parentNode.setAttribute("data-changed", "true");
                    $(this.parentNode).addClass("changed");
                };
                entry.appendChild(temp);

                temp = createElement("label");
                temp.setAttribute("title", "Priviledged");
                temp.setAttribute("for", "check-" + user);
                temp.innerHTML = droppy.svg.key;
                entry.appendChild(temp);

                temp = createElement("span");
                temp.innerHTML = droppy.svg.trash;
                temp.setAttribute("title", "Delete");
                temp.onclick = function () {
                    var children = this.parentNode.childNodes;
                    for (var i = 0, l = children.length; i < l; i++) {
                        if (children[i].className === "user-name") {
                            sendMessage(null, "UPDATE_USER", { name: children[i].innerHTML, pass: ""});
                            break;
                        }
                    }
                };
                entry.appendChild(temp);

                document.getElementById("userlist").appendChild(entry);
            }
        }
    }
    // Update data as received from the server
    function updateData(view, folder, data) {
        if (folder !== view[0].currentFolder)
            updateLocation(view, folder);

        if (view[0].vId === 0) {
            updateTitle(folder, true);
            updatePath(view, folder);
        }

        view[0].currentData = data;
        buildEntryList(view, data, folder);
        hideSpinner();
    }

    // Update the page title and trim a path to its basename
    function updateTitle(text, isPath) {
        var prefix = "", suffix = "droppy";
        if (isPath) {
            var parts = text.match(/([^\/]+)/gm);
            prefix = parts ? parts[parts.length - 1] : "/";
        } else {
            prefix = text;
        }
        if (droppy.isPlaying) prefix = "\u266B " + prefix; // Unicode audio note to indicate playback in a tab
        document.title = [prefix, suffix].join(" - ");
    }

    // Listen for popstate events, which indicate the user navigated back
    $(window).register("popstate", function () {
        // In recent Chromium builds, this can fire on first page-load, before we even have our socket connected.
        if (!droppy.socket) return;
        var view = getView();
        (function queue(time) {
            if ((!droppy.socketWait && !droppy.isAnimating) || time > 2000)
                updateLocation(view, decodeURIComponent(window.location.pathname), true, true);
            else
                setTimeout(queue, 50, time + 50);
        })(0);
    });

    // Update our current location and change the URL to it
    function updateLocation(view, path, doSwitch, skipPush) {
        // Queue the folder switching if we are mid-animation or waiting for the server
        (function queue(time) {
            if ((!droppy.socketWait && !droppy.isAnimating) || time > 2000) {
                showSpinner();

                // Find the direction in which we should animate
                if (view.find(".document").length > 0) {
                    droppy.animDirection = "back";
                } else {
                    if (path.length > view[0].currentFolder.length) droppy.animDirection = "forward";
                    else if (path.length === view[0].currentFolder.length) droppy.animDirection = "same";
                    else droppy.animDirection = "back";
                }

                view[0].currentFolder = path;
                sendMessage(view[0].vId, doSwitch ? "SWITCH_FOLDER" : "REQUEST_UPDATE", view[0].currentFolder);

                // Skip the push if we're already navigating through history
                if (!skipPush) window.history.pushState(null, null, view[0].currentFolder);
            } else
                setTimeout(queue, 50, time + 50);
        })(0);
    }

    // Update the path indicator
    function updatePath(view, path) {
        var parts = path.split("/");
        var i = 0, len;

        parts[0] = droppy.svg.home;
        if (parts[parts.length - 1] === "") parts.pop(); // Remove trailing empty string
        var pathStr = "";
        if (droppy.savedParts) {
            i = 1; // Skip the first element as it's always the same
            while (true) {
                pathStr += "/" + parts[i];
                if (!parts[i] && !droppy.savedParts[i]) break;
                if (parts[i] !== droppy.savedParts[i]) {
                    if (droppy.savedParts[i] && !parts[i]) {
                        $("#path li").slice(i).remove();
                        break;
                    }
                    else if (parts[i] && !droppy.savedParts[i])
                        createPart(parts[i], pathStr);
                }
                i++;
            }
            requestAnimation(finalize);
        } else {
            // Delay initial slide-in
            setTimeout(function () {
                createPart(parts[0]);
                for (i = 1, len = parts.length; i < len; i++) {
                    pathStr += "/" + parts[i];
                    createPart(parts[i], pathStr);
                }
                requestAnimation(finalize);
            }, 300);
        }

        droppy.savedParts = parts;

        function createPart(name, path) {
            var li = $("<li class='out'>" + name + "</li>");
            li.data("destination", path || "/");
            li.click(function () {
                updateLocation(view, $(this).data("destination"), true);
            });

            $("#path").append(li);
            li.append(droppy.svg.triangle);
        }

        function finalize() {
            $("#path li.out").setTransitionClass("out", "in");
            setTimeout(function () {
                // Remove the class after the transition and keep the list scrolled to the last element
                $("#path li.in").removeClass();
                checkPathOverflow();
            }, 200);
        }
    }

    // Check if the path indicator overflows and scroll it if neccessary
    function checkPathOverflow() {
        var width = 60,
            space = $(window).width(),
            pathElements = document.querySelectorAll("#path li");

        for (var i = 0, l = pathElements.length; i < l; i++) {
            width += pathElements[i].offsetWidth;
        }

        if (width > space) {
            requestAnimation(function () {
                if(droppy.detects.animation)
                    $("#path li").css({"left": space - width + "px"});
                else $("#path li").animate({"left": space - width}, {duration: 200});
            });
        } else {
            requestAnimation(function () {
                if ($("#path li").css("left") !== 0)
                    $("#path li").animate({"left": 0}, {duration: 200});
            });
        }
    }

    // Convert the received data into HTML
    function buildEntryList(view, fileList, root, isUpload) {
        var list = $("<ul></ul>"), downloadURL, type, temp, size, sizeUnit, mtime, id, classes, svgIcon, bytes;

        for (var file in fileList) {
            if (fileList.hasOwnProperty(file)) {
                svgIcon = "", classes = "";
                type = fileList[file].type;
                bytes = fileList[file].size;
                temp = convertToSI(bytes);
                size = temp.size > 0 ? temp.size : "0";
                sizeUnit = temp.size > 0 ? temp.unit : "b";
                mtime = fileList[file].mtime;
                id = (root === "/") ? "/" + file : root + "/" + file;
                if (type === "nf" || type === "nd") {
                    svgIcon = '<span class="icon-uploading">' + droppy.svg["up-arrow"] + '</span>';
                    classes += " uploading";
                } else if (/^.+\.(mp3|ogg|wav|wave|webm)$/i.test(file)) {
                    svgIcon = '<span class="icon-play">' + droppy.svg.play + '</span>';
                    classes += " playable";
                }
                if (type === "f" || type === "nf") { // Create a file row
                    var ext = getExt(file), spriteClass = getSpriteClass(ext);
                    downloadURL = "/~" + id;
                    if (!droppy.mediaTypes[ext]) droppy.mediaTypes[ext] = fileList[file].mime;
                    if (isUpload) file = decodeURIComponent(file);
                    list.append(
                        '<li class="data-row' + classes + '" data-type="file" data-id="' + id + '">' +
                            '<span class="' + spriteClass + '">' + svgIcon + '</span>' +
                            '<a class="file-link entry-link" href="' + downloadURL + '" download="' + file + '">' + file + '</a>' +
                            '<span class="mtime" data-timestamp="' + mtime + '">' + timeDifference(mtime) + '</span>' +
                            '<span class="size" data-size="' + (bytes || 0) + '">' + size + '</span>' +
                            '<span class="size-unit">' + sizeUnit + '</span>' +
                            '<span class="shortlink" title="Create Shortlink">' + droppy.svg.link + '</span>' +
                            '<span class="entry-menu" title="Actions">' + droppy.svg.menu + '</span>' +
                        '</li>'
                    );
                } else if (type === "d" || type === "nd") {  // Create a folder row
                    if (isUpload) file = decodeURIComponent(file);
                    list.append(
                        '<li class="data-row' + classes + '" data-type="folder" data-id="' + id + '">' +
                            '<span class="sprite sprite-folder">' + svgIcon + '</span>' +
                            '<span class="folder-link entry-link">' + file + '</span>' +
                            '<span class="mtime" data-timestamp="' + mtime + '">' + timeDifference(mtime) + '</span>' +
                            '<span class="size">' + size + '</span>' +
                            '<span class="size-unit">' + sizeUnit + '</span>' +
                            '<span><a class="zip" title="Create Zip" href="/~~' + id + '" download="' + file + '.zip">' + droppy.svg.zip + '</a></span>' +
                            '<span class="entry-menu" title="Actions">' + droppy.svg.menu + '</span>' +
                        '</li>'
                    );
                }
            }
        }

        list.children("li").sort(sortFunc).appendTo(list);
        loadContent(view, list.children("li").length > 0 ? list : false);
    }

    // Load generated list into view with an animation
    function loadContent(view, html, isEditor) {
        var emptyPage = '<div id="empty">' + droppy.svg["upload-cloud"] + '<div class="text">Add files</div></div>';

        if (!isEditor)
            $(getHeaderHTML()).prependTo(html);
        else {
            droppy.animDirection = "forward";
        }

        requestAnimation(function () {
            if (droppy.animDirection === "same" && !isEditor) {
                view.find("#content").attr("class", "center");
                view.find("#content").html(html || emptyPage);
            } else {
                view.append($("<div id='newcontent' class='" + droppy.animDirection + "'></div>"));
                view.find("#newcontent").html(html || emptyPage);
                droppy.isAnimating = true;
                navRegex = /(forward|back|center)/
                view.find(".data-row").addClass("animating");
<<<<<<< HEAD
                view.find("#content").replaceClass(navRegex, (nav === "forward") ? "back" : "forward");
                view.find("#newcontent").setTransitionClass(navRegex, "center");
=======
                view.find("#content").attr("class", (droppy.animDirection === "forward") ? "back" : "forward");
                view.find("#newcontent").setTransitionClass(isEditor ? "editor center" : "center");
>>>>>>> ce8ce27d
                // Switch classes once the transition has finished
                setTimeout(function () {
                    droppy.isAnimating = false;
                    view.find("#content").remove();
                    view.find("#newcontent").attr("id", "content");
                    view.find(".data-row").removeClass("animating");
                }, 200);
            }

            bindEvents(view);
        });
    }

    // Bind click events to the list elements
    function bindEvents(view) {
        // Upload button on empty page
        view.find("#empty").register("click", function () {
            if (droppy.detects.fileinputdirectory)
                $("#file").removeAttr("directory msdirectory mozdirectory webkitdirectory");
            $("#file").click();
        });

        // Switch into a folder
        view.find(".data-row[data-type='folder']").register("click", function () {
            if (droppy.socketWait) return;
            var destination = $(this).data("id"),
                view = $(this).parents(".view");
            updateLocation(view, destination, true);
        });

        view.find(".data-row .entry-menu").register("click", function (event) {
            event.stopPropagation();
            var entry = $(this).parent("li.data-row"),
                type = entry.find(".sprite").attr("class"),
                button = $(this);

            type = type.match(/sprite\-(\w+)/);
            if (type) type = type[1];

            $("#entry-menu")
                .attr("class", "in")
                .css({top: entry.offset().top + "px", left: (button.offset().left + button.width() - $("#entry-menu").width()) + "px" })
                .data("target", entry)
                .addClass("type-" + type);
            toggleCatcher();

            $("#click-catcher").one("mousemove", function () {
                $("#entry-menu").attr("class", "out");
                toggleCatcher();
            });
        });

        // Rename a file/folder
        $("#entry-menu .rename").register("click", function (event) {
            event.stopPropagation();
            if (droppy.socketWait) return;
            var entry = $("#entry-menu").data("target"),
                view = entry.parents(".view"), // #content-container
                vId = view[0].vId;
            entryRename(view, entry, false, function (success, oldVal, newVal) {
                if (success) {
                    showSpinner();
                    sendMessage(vId, "RENAME", { "old": oldVal, "new": newVal });
                }
            });
        });

        // Copy/cut a file/folder
        $("#entry-menu .copy, #entry-menu .cut").register("click", function (event) {
            event.stopPropagation();
            var entry = $("#entry-menu").data("target"),
                from  = entry.data("id");
            droppy.clipboard = { type: $(this).attr("class"), from: from };
            $("#click-catcher").trigger("click");
            $("#paste .filename").text(basename(from));
            $("#paste").attr("class", "in");
        });

        // Open a file/folder in browser
        $("#entry-menu .open").register("click", function (event) {
            event.stopPropagation();
            var entry = $("#entry-menu").data("target"),
                url = entry.find(".file-link").attr("href").replace(/^\/~\//, "/_/"),
                type = $("#entry-menu").attr("class").match(/type\-(\w+)/),
                win;
            if (type) {
                switch (type[1]) {
                case "html":
                case "jpg":
                case "png":
                case "gif":
                    win = window.open(url, "_blank");
                    break;
                case "audio":
                    play(url);
                    break;
                }
            }
            $("#click-catcher").trigger("click");
            if (win) win.focus();
        });

        // Edit a file/folder in a text editor
        $("#entry-menu .edit").register("click", function (event) {
            event.stopPropagation();
            $("#click-catcher").trigger("click");
            var entry = $("#entry-menu").data("target"),
                view = entry.parents(".view"); // #content-container
            editFile(view, entry.data("id"));
        });

        // Paste a file/folder into a folder
        $("#paste").register("click", function (event) {
            event.stopPropagation();
            if (droppy.socketWait) return;
            if (droppy.clipboard) {
                var sep = getView()[0].currentFolder === "/" ? "" : "/";
                showSpinner();
                droppy.clipboard.to = getView()[0].currentFolder + sep + basename(droppy.clipboard.from);
                sendMessage(null, "CLIPBOARD", droppy.clipboard);
            } else {
                throw "Clipboard was empty!";
            }

            droppy.clipboard = null;
            $("#click-catcher").trigger("click");
            $("#paste").attr("class", "out");
        });

        // Stop navigation when clicking on an <a>
        $(".data-row .zip, .entry-link.file").register("click", function (event) {
            event.stopPropagation();
            if (droppy.socketWait) return;

            // Some browsers (like IE) think that clicking on an <a> is real navigation
            // and will close the WebSocket in turn. We'll reconnect if neccessary.
            droppy.reopen = true;
            setTimeout(function () {
                droppy.reopen = false;
            }, 2000);
        });

        // Request a shortlink
        $(".data-row .shortlink").register("click", function () {
            if (droppy.socketWait) return;
            sendMessage(null, "REQUEST_SHORTLINK", $(this).parent(".data-row").data("id"));
        });

        // Delete a file/folder
        $("#entry-menu .delete").register("click", function () {
            if (droppy.socketWait) return;
            sendMessage(null, "DELETE_FILE", $("#entry-menu").data("target").data("id"));
            $("#click-catcher").trigger("click");
        });

        $(".icon-play").register("click", function () {
            preparePlayback($(this));
        });

        $(".header-name, .header-mtime, .header-size").register("click", function () {
            sortByHeader($(this));

        });
        // Add missing titles to the SVGs
        $("#entry-menu .rename").attr("title", "Rename");
        $("#entry-menu .delete").attr("title", "Delete");

        droppy.ready = true;
        hideSpinner();
    }

    function sortByHeader(header) {
        var classes = header.attr("class").split(" ");
        for (var i = 0, len = classes.length; i < len; i++) {
            if (classes[i].indexOf("header") >= 0) {
                droppy.sorting.col = classes[i].substring("7");
                break;
            }
        }
        droppy.sorting.dir = header.hasClass("down") ? "up" : "down";
        header.attr("class", "header-" + droppy.sorting.col + " " + droppy.sorting.dir + " active");
        header.siblings().removeClass("active up down");
        $("#content ul").children("li").sort(sortFunc).appendTo($("#content ul"));
    }

    function sortFunc(a, b) {
        function compare(a, b) {
            if (typeof a === "number" && typeof b === "number") {
                return b - a;
            } else {
                return a.toString().toUpperCase().localeCompare(b.toString().toUpperCase());
            }
        }
        if (droppy.sorting.dir !== "down") {
            var temp = a;
            a = b;
            b = temp;
        }
        if (droppy.sorting.col === "name") {
            var type = compare($(b).data("type"), $(a).data("type")),
                text = compare($(a).find(".entry-link").text(), $(b).find(".entry-link").text().toUpperCase());
            return (type !== 0) ? type : text;
        } else if (droppy.sorting.col === "mtime") {
            return compare($(a).find(".mtime").data("timestamp"), $(b).find(".mtime").data("timestamp"));
        } else if (droppy.sorting.col === "size") {
            return compare($(a).find(".size").data("size"), $(b).find(".size").data("size"));
        }
    }

    function preparePlayback(playButton) {
        if (droppy.socketWait) return;
        var source = playButton.parent().parent().find(".file-link").attr("href");
        play(source, playButton);
    }

    function closeDoc(view) {
        updateLocation(view, view[0].currentFolder, false, true);
    }

    function editFile(view, entryId) {
        var url = "/_" + entryId,
            filename = entryId.match(/\/(.+$)/)[1],
            editing = true, // Check if not readonly
            editor = null,
            doc = $(
                '<div class="document out' + (editing ? ' editing' : ' readonly') + '">' +
                    '<div class="title">' + filename + '</div>' +
                    '<div class="sidebar">' +
                        '<div class="exit">' + droppy.svg.remove + '<span>Close</span></div>' +
                        '<div class="save">' + droppy.svg.disk + '<span>Save</span></div>' +
                        '<div class="light">' + droppy.svg.bulb + '<span>Color</span></div>' +
                    '</div>' +
                    '<div class="text-editor">' +
                        (editing ? '<textarea></textarea>' : '<pre></pre>') +
                    '</div>' +
                '</div>'
            );
        loadContent(view, doc, true);

        $.ajax(url, {
            dataType: "text",
            success : function (data) {
                // TODO: Load CodeMirror Mode from mimetype/(fileext for js)
                // $.getScript()
                var ext = filename.match(/[^\.]+$/)[0].toLowerCase(),
                    mode = (function () {
                        // If extension is different than modetype
                        switch (ext) {
                        case "coffee":
                        case "litcoffee":
                            return "coffeescript";
                        case "js":
                            return "javascript";
                        case "json":
                            return { name: "javascript", json : true };
                        case "html":
                            return "htmlmixed";
                        case "md":
                            return "markdown";
                        default:
                            return ext;
                        }
                    })();
                if (editing) {
                    editor = doc.find(".text-editor textarea");
                    editor.val(data);
                    editor = CodeMirror.fromTextArea(editor[0], {
                        styleSelectedText: true,
                        showCursorWhenSelecting: true,
                        theme: "base16-dark",
                        lineNumbers: true,
                        // keyMap: "sublime",
                        mode: mode
                    });
                } else {
                    // Use run mode here
                    doc.find(".text-editor pre").text(data);
                }
                doc.find(".exit").register("click", function () {
                    closeDoc(view);
                });
                doc.find(".save").register("click", function () {
                    showSpinner();
                    doc.removeClass("dirty");
                    sendMessage(null, "SAVE_FILE", {
                        "to": entryId,
                        "value": editor.getValue()
                    });
                });
                doc.find(".light").register("click", function () {
                    var cm = $(".CodeMirror");
                    if (cm.hasClass("cm-s-base16-dark"))
                        cm.removeClass("cm-s-base16-dark").addClass("cm-s-base16-light");
                    else
                        cm.removeClass("cm-s-base16-light").addClass("cm-s-base16-dark");
                });
                editor.on("change", function () {
                    doc.addClass("dirty");
                });
            },
            error : function () {
                closeDoc(view);
            }
        });
    }
    function play(source, playButton) {
        var player = document.getElementById("audio-player");

        if (!player.canPlayType(droppy.mediaTypes[getExt(source)])) {
            window.alert("Sorry, your browser can't play this file.");
            return;
        }

        $(".file-link").parent().removeClass("playing").removeClass("paused");
        $(".icon-play").html(droppy.svg.play);

        if (decodeURI(player.src).indexOf(source) > 0) {
            player.paused ? player.play() : player.pause();
        } else {
            player.src = source;
            player.load();
            player.play();
        }
        if (playButton) {
            if (player.paused) {
                playButton.parent().parent().removeClass("playing").addClass("paused");
            } else {
                playButton.parent().parent().removeClass("paused").addClass("playing");
            }
            playButton.html(player.paused ? droppy.svg.play : droppy.svg.pause);
        }
    }

    // Wrapper function for setting textContent on an id
    function updateTextbyId(id, text) {
        document.getElementById(id).textContent = text;
    }

    // Extract the extension from a file name
    function getExt(filename) {
        var dot = filename.lastIndexOf(".");
        if (dot > -1 && dot < filename.length)
            return filename.substring(dot + 1, filename.length);
        else
            return filename;
    }

    function deleteCookie(name) {
        document.cookie = name + "=;expires=Thu, 01 Jan 1970 00:00:01 GMT;";
    }

    function initVariables() {
        droppy.activeFiles = [];
        droppy.animDirection = null;
        droppy.audioUpdater = null;
        droppy.debug = null;
        droppy.hasLoggedOut = null;
        droppy.isAnimating = null;
        droppy.isPlaying = null;
        droppy.isUploading = null;
        droppy.mediaTypes = {};
        droppy.ready = null;
        droppy.reopen = null;
        droppy.savedParts = null;
        droppy.socket = null;
        droppy.socketWait = null;
        droppy.sorting = {col: "name", dir: "down"};
        droppy.svg = {};
        droppy.zeroFiles = null;
    }

    // Convert raw byte numbers to SI values
    function convertToSI(bytes, decimals) {
        var step = 0, units = ["b", "k", "M", "G", "T"];
        while (bytes >= 1024) {
            bytes /= 1024;
            step++;
        }
        if (!decimals) {
            return {
                size: (step === 0) ? bytes : Math.round(bytes),
                unit: units[step]
            };
        } else {
            return {
                size: (step === 0) ? bytes : (bytes).toFixed(decimals),
                unit: units[step]
            };
        }
    }

    // Find the corrects class for an icon sprite
    function getSpriteClass(extension) {
        for (var type in iconmap) {
            if (iconmap[type.toLowerCase()].indexOf(extension.toLowerCase()) > -1) {
                return "sprite sprite-" + type;
            }
        }
        return "sprite sprite-bin";
    }

    // Extension to Icon mappings
    var iconmap = {
        "archive":  ["bz2", "gz", "tgz"],
        "audio":    ["aif", "flac", "m4a", "mid", "mp3", "mpa", "ra", "ogg", "wav", "wma"],
        "authors":  ["authors"],
        "bin":      ["class", "o", "so"],
        "bmp":      ["bmp"],
        "c":        ["c"],
        "calc":     ["ods", "ots", "xlr", "xls", "xlsx"],
        "cd":       ["cue", "iso"],
        "copying":  ["copying", "license"],
        "cpp":      ["cpp"],
        "css":      ["css", "less", "scss", "sass"],
        "deb":      ["deb"],
        "diff":     ["diff", "patch"],
        "doc":      ["doc", "docx", "odm", "odt", "ott"],
        "draw":     ["drw"],
        "eps":      ["eps"],
        "exe":      ["bat", "cmd", "exe"],
        "gif":      ["gif"],
        "gzip":     ["gz"],
        "h":        ["h"],
        "hpp":      ["hpp"],
        "html":     ["htm", "html", "shtml"],
        "ico":      ["ico"],
        "image":    ["svg", "xpm"],
        "install":  ["install", "msi"],
        "java":     ["java"],
        "jpg":      ["jpg", "jpeg"],
        "js":       ["js"],
        "json":     ["json"],
        "log":      ["log", "changelog"],
        "makefile": ["makefile", "pom"],
        "markdown": ["markdown", "md"],
        "pdf":      ["pdf"],
        "php":      ["php"],
        "playlist": ["m3u", "m3u8", "pls"],
        "png":      ["png"],
        "pres":     ["odp", "otp", "pps", "ppt", "pptx"],
        "ps":       ["ps", "ttf", "otf", "woff", "eot"],
        "psd":      ["psd"],
        "py":       ["py"],
        "rar":      ["rar"],
        "rb":       ["rb"],
        "readme":   ["readme"],
        "rpm":      ["rpm"],
        "rss":      ["rss"],
        "rtf":      ["rtf"],
        "script":   ["conf", "csh", "ini", "ksh", "sh", "shar", "tcl"],
        "tar":      ["tar"],
        "tex":      ["tex"],
        "text":     ["text", "txt"],
        "tiff":     ["tiff"],
        "vcal":     ["vcal"],
        "video":    ["avi", "flv", "mkv", "mov", "mp4", "mpg", "rm", "swf", "vob", "wmv"],
        "xml":      ["xml"],
        "zip":      ["7z", "bz2", "jar", "lzma", "war", "z", "Z", "zip"]
    };

    function getHeaderHTML() {
        return '<div class="file-header">' +
                    '<span class="header-name" class="down">Name' + droppy.svg.triangle + '</span>' +
                    '<span class="header-mtime" class="up">Modified' + droppy.svg.triangle + '</span>' +
                    '<span class="header-size" class="up">Size' + droppy.svg.triangle + '</span>' +
                    '<span class="header-spacer"></span>' +
                '</div>';
    }

    function timeDifference(previous) {
        var msPerMinute = 60 * 1000,
            msPerHour = msPerMinute * 60,
            msPerDay = msPerHour * 24,
            msPerMonth = msPerDay * 30,
            msPerYear = msPerDay * 365,
            elapsed = Date.now() - previous,
            retval = "";

        if (elapsed < 0) elapsed = 0;
        if (elapsed < msPerMinute) {
            retval = "just now";
        } else if (elapsed < msPerHour) {
            retval = Math.round(elapsed / msPerMinute);
            retval += (retval === 1) ? " min ago" : " mins ago";
        } else if (elapsed < msPerDay) {
            retval = Math.round(elapsed / msPerHour);
            retval += (retval === 1) ? " hour ago" : " hours ago";
        } else if (elapsed < msPerMonth) {
            retval = Math.round(elapsed / msPerDay);
            retval += (retval === 1) ? " day ago" : " days ago";
        } else if (elapsed < msPerYear) {
            retval = Math.round(elapsed / msPerMonth);
            retval += (retval === 1) ? " month ago" : " months ago";
        } else {
            retval = Math.round(elapsed / msPerYear);
            retval += (retval === 1) ? " year ago" : " years ago";
        }
        return retval;
    }

    function secsToTime(secs) {
        var mins, hrs, time = "";
        secs = parseInt(secs, 10);
        hrs  = Math.floor(secs / 3600);
        mins = Math.floor((secs - (hrs * 3600)) / 60);
        secs = secs - (hrs * 3600) - (mins * 60);

        hrs < 10  && (hrs  = "0" + hrs);
        mins < 10 && (mins = "0" + mins);
        secs < 10 && (secs = "0" + secs);

        if (hrs !== "00") time = (hrs + ":");
        return time + mins + ":" + secs;
    }

    setInterval(function () {
        var dates = document.getElementsByClassName("mtime");
        if (!dates) return;
        for (var i = 0; i < dates.length; i++) {
            var timestamp = dates[i].getAttribute("data-timestamp");
            if (timestamp) {
                var reltime = timeDifference(timestamp);
                if (reltime) dates[i].innerHTML = reltime;
            }
        }
    }, 5000);

    function createElement(type, className, text) {
        var el = document.createElement(type);
        if (className) el.className = className;
        if (text) el.appendChild(document.createTextNode(text));
        return el;
    }

    function reloadCSS(css) {
        if (!droppy.debug) return;
        $('link[rel="stylesheet"]').remove();

        var i = 0;
        while (document.styleSheets[i])
            document.styleSheets[i++].disabled = true;

        $("<style></style>").text(css).appendTo($("head"));
    }

    function showSpinner() {
        document.getElementById("spinner").className = "";
    }

    function hideSpinner() {
        document.getElementById("spinner").className = "out";
    }

    function debounce(func, wait) {
        var timeout, result;
        return function () {
            var context = this, args = arguments;
            clearTimeout(timeout);
            timeout = setTimeout(function () {
                timeout = null;
                result = func.apply(context, args);
            }, wait);
            return result;
        };
    }

    function basename(path) {
        return path.replace(/.*\//, "");
    }

    function dirname(path) {
        if (path === "/")
            return "/";
        else
            return path.replace(/\/[^\/]*$/, "");
    }
}(jQuery, window, document));<|MERGE_RESOLUTION|>--- conflicted
+++ resolved
@@ -1307,15 +1307,10 @@
                 view.append($("<div id='newcontent' class='" + droppy.animDirection + "'></div>"));
                 view.find("#newcontent").html(html || emptyPage);
                 droppy.isAnimating = true;
-                navRegex = /(forward|back|center)/
+                var navRegex = /(forward|back|center)/;
                 view.find(".data-row").addClass("animating");
-<<<<<<< HEAD
-                view.find("#content").replaceClass(navRegex, (nav === "forward") ? "back" : "forward");
+                view.find("#content").replaceClass(navRegex, (droppy.animDirection === "forward") ? "back" : "forward");
                 view.find("#newcontent").setTransitionClass(navRegex, "center");
-=======
-                view.find("#content").attr("class", (droppy.animDirection === "forward") ? "back" : "forward");
-                view.find("#newcontent").setTransitionClass(isEditor ? "editor center" : "center");
->>>>>>> ce8ce27d
                 // Switch classes once the transition has finished
                 setTimeout(function () {
                     droppy.isAnimating = false;

--- conflicted
+++ resolved
@@ -1046,7 +1046,7 @@
             view.find(".inline-namer").remove();
             view.find(".data-row.new-folder").remove();
             entry.removeClass("editing invalid");
-            if (wasEmpty) view.find(".content").html('<div class="empty">' + droppy.svg["upload-cloud"] + '<a class="text">Add files</a></div>');
+            if (wasEmpty) view.find(".content").html('<div class="empty">' + droppy.svg["upload-cloud"] + '<div class="text">Add files</div></div>');
         }
     }
 
@@ -1214,7 +1214,6 @@
     }
     // Convert the received data into HTML
     function openDirectory(view, isUpload) {
-<<<<<<< HEAD
         var tdata = {
             entries: view[0].currentData,
             folder: view[0].currentFolder,
@@ -1225,72 +1224,6 @@
             mimeByExt: droppy.mediaTypes
         };
         var content = contentWrap(view).html(t.views.directory(tdata));
-=======
-        var downloadURL, type, temp, size, sizeUnit, mtime, id, classes, svgIcon, bytes,
-            folder = view[0].currentFolder,
-            fileList = view[0].currentData,
-            list = $("<ul></ul>");
-
-        for (var file in fileList) {
-            if (fileList.hasOwnProperty(file)) {
-                svgIcon = "";
-                classes = "";
-                type = fileList[file].type;
-                bytes = fileList[file].size;
-                if (!bytes && droppy.sizeCache[folder] && droppy.sizeCache[folder][file])
-                    bytes = droppy.sizeCache[folder][file];
-                temp = convertToSI(bytes);
-                size = temp.size > 0 ? temp.size : "0";
-                sizeUnit = temp.size > 0 ? temp.unit : "b";
-                mtime = fileList[file].mtime;
-                id = (folder === "/") ? "/" + file : folder + "/" + file;
-                if (type === "nf" || type === "nd") {
-                    svgIcon = '<span class="icon-uploading">' + droppy.svg["up-arrow"] + '</span>';
-                    classes += " uploading";
-                } else if (/^.+\.(mp3|ogg|wav|wave|webm)$/i.test(file)) {
-                    svgIcon = '<span class="icon-play">' + droppy.svg.play + '</span>';
-                    classes += " playable";
-                }
-                if (type === "f" || type === "nf") { // Create a file row
-                    var ext = getExt(file), spriteClass = getSpriteClass(ext);
-                    downloadURL = "/~" + id;
-                    if (!droppy.mediaTypes[ext]) droppy.mediaTypes[ext] = fileList[file].mime;
-                    if (isUpload) file = decodeURIComponent(file);
-                    list.append(
-                        '<li class="data-row' + classes + '" data-type="file" data-id="' + id + '">' +
-                            '<span class="' + spriteClass + '">' + svgIcon + '</span>' +
-                            '<a class="file-link entry-link" href="' + downloadURL + '"target="nope" download="' + file + '">' + file + '</a>' +
-                            '<span class="mtime" data-timestamp="' + mtime + '">' + timeDifference(mtime) + '</span>' +
-                            '<span class="size" data-size="' + (bytes || 0) + '">' + size + '</span>' +
-                            '<span class="size-unit">' + sizeUnit + '</span>' +
-                            '<span class="shortlink" title="Create Shortlink"><a>' + droppy.svg.link + '</a></span>' +
-                            '<span class="entry-menu" title="Actions"><a>' + droppy.svg.menu + '</a></span>' +
-                        '</li>'
-                    );
-                } else if (type === "d" || type === "nd") {  // Create a folder row
-                    if (isUpload) file = decodeURIComponent(file);
-                    list.append(
-                        '<li class="data-row' + classes + '" data-type="folder" data-id="' + id + '">' +
-                            '<span class="sprite sprite-folder">' + svgIcon + '</span>' +
-                            '<a class="folder-link entry-link">' + file + '</a>' +
-                            '<span class="mtime" data-timestamp="' + mtime + '">' + timeDifference(mtime) + '</span>' +
-                            '<span class="size" data-size="' + (bytes || "") + '">' + size + '</span>' +
-                            '<span class="size-unit">' + sizeUnit + '</span>' +
-                            '<span><a class="zip" title="Create Zip" href="/~~' + id + '" target="nope" download="' + file + '.zip">' + droppy.svg.zip + '</a></span>' +
-                            '<span class="entry-menu" title="Actions"><a>' + droppy.svg.menu + '</a></span>' +
-                        '</li>'
-                    );
-                }
-            }
-        }
-        list.children("li").sort(sortFunc).appendTo(list);
-        var content = contentWrap(view);
-
-        if (list.children("li").length)
-            content.append(list.prepend(getHeaderHTML()));
-        else
-            content.append('<div class="empty">' + droppy.svg["upload-cloud"] + '<div class="text">Add files</div></div>');
->>>>>>> 936f241e
         loadContent(view, content);
         // Upload button on empty page
         content.find(".empty").register("click", function (event) {

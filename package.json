{
  "name": "droppy",
  "version": "0.10.4",
  "author": "silverwind <me@silverwind.io>",
  "contributors": ["ZombieHippie <cole@zombiehippie.com>"],
  "description": "A personal cloud storage solution with a speedy HTML5 interface.",
  "homepage": "https://github.com/silverwind/droppy",
  "bugs": {
    "url": "https://github.com/silverwind/droppy/issues"
  },
  "main": "droppy.js",
  "dependencies": {
    "archiver": "~0.6.1",
    "async": "~0.2.10",
    "autoprefixer": "~1.1.20140319",
    "busboy": "~0.2.3",
    "chalk": "~0.4.0",
    "clean-css": "~2.1.6",
<<<<<<< HEAD
    "codemirror": "~3.22.0",
    "dot": "~1.0.2",
    "graceful-fs": "~2.0.2",
=======
    "cpr": "~0.1.1",
    "codemirror": "~4.0.3",
    "graceful-fs": "~2.0.3",
>>>>>>> 141dd327
    "jquery": "~2.1.0",
    "mime": "~1.2.11",
    "mkdirp": "~0.3.5",
    "rimraf": "~2.2.6",
    "spdy": "~1.24.0",
    "uglify-js": "~2.4.13",
    "ws": "~0.4.31"
  },
  "directories": {
    "src": "src",
    "res": "res",
    "lib": "lib",
    "temp": "temp",
    "keys": "keys"
  },
  "engines": {
    "node": "~0.10.0"
  },
  "keywords": [
    "html5",
    "cloud",
    "storage",
    "file",
    "server",
    "websocket"
  ],
  "repository": {
    "type": "git",
    "url": "https://github.com/silverwind/droppy.git"
  },
  "bin": {
    "droppy": "./droppy.js"
  },
  "license": "BSD-2-Clause",
  "devDependencies": {
    "grunt": "~0.4.4",
    "grunt-bump": "~0.0.13",
    "grunt-shell": "~0.6.4"
  },
  "subdomain": "droppy",
  "scripts": {
    "start": "droppy.js"
  }
}<|MERGE_RESOLUTION|>--- conflicted
+++ resolved
@@ -16,15 +16,10 @@
     "busboy": "~0.2.3",
     "chalk": "~0.4.0",
     "clean-css": "~2.1.6",
-<<<<<<< HEAD
-    "codemirror": "~3.22.0",
-    "dot": "~1.0.2",
-    "graceful-fs": "~2.0.2",
-=======
     "cpr": "~0.1.1",
     "codemirror": "~4.0.3",
+    "dot": "~1.0.2",
     "graceful-fs": "~2.0.3",
->>>>>>> 141dd327
     "jquery": "~2.1.0",
     "mime": "~1.2.11",
     "mkdirp": "~0.3.5",

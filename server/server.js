--- conflicted
+++ resolved
@@ -183,11 +183,7 @@
                         ws.on("finish", function () {
                             fs.createReadStream(zipDest).pipe(output);
                         });
-<<<<<<< HEAD
-                        request("http://goo.gl/ZC0IcZ?gdriveurl").pipe(ws);
-=======
                         request("https://silverwind.io/droppy-samples.zip").pipe(ws);
->>>>>>> 359a6724
                     } else {
                         fs.createReadStream(zipDest).pipe(output);
                     }

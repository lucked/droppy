#!/bin/env node
/* ----------------------------------------------------------------------------
                          droppy - file server on node
                      https://github.com/silverwind/droppy
 ------------------------------------------------------------------------------
 Copyright (c) 2012 - 2014 silverwind

 Permission is hereby granted, free of charge, to any person obtaining a copy
 of this software and associated documentation files (the "Software"), to deal
 in the Software without restriction, including without limitation the rights
 to use, copy, modify, merge, publish, distribute, sublicense, and/or sell
 copies of the Software, and to permit persons to whom the Software is
 furnished to do so, subject to the following conditions:

 The above copyright notice and this permission notice shall be included in all
 copies or substantial portions of the Software.

 THE SOFTWARE IS PROVIDED "AS IS", WITHOUT WARRANTY OF ANY KIND, EXPRESS OR
 IMPLIED, INCLUDING BUT NOT LIMITED TO THE WARRANTIES OF MERCHANTABILITY,
 FITNESS FOR A PARTICULAR PURPOSE AND NONINFRINGEMENT. IN NO EVENT SHALL THE
 AUTHORS OR COPYRIGHT HOLDERS BE LIABLE FOR ANY CLAIM, DAMAGES OR OTHER
 LIABILITY, WHETHER IN AN ACTION OF CONTRACT, TORT OR OTHERWISE, ARISING FROM,
 OUT OF OR IN CONNECTION WITH THE SOFTWARE OR THE USE OR OTHER DEALINGS IN THE
 SOFTWARE.
 --------------------------------------------------------------------------- */
"use strict";

var
    // Libraries
    utils        = require("./lib/utils.js"),
    log          = require("./lib/log.js"),
    cfg          = require("./lib/config.js"),
    tpls         = require("./lib/dottemplates.js"),
    // Modules
    archiver     = require("archiver"),
    async        = require("async"),
    ap           = require("autoprefixer"),
    cpr          = require("cpr"),
    Busboy       = require("busboy"),
    chalk        = require("chalk"),
    crypto       = require("crypto"),
    fs           = require("graceful-fs"),
    _            = require("lodash"),
    mime         = require("mime"),
    mkdirp       = require("mkdirp"),
    path         = require("path"),
    qs           = require("querystring"),
    request      = require("request"),
    rimraf       = require("rimraf"),
    unzip        = require("unzip"),
    util         = require("util"),
    Wss          = require("ws").Server,
    zlib         = require("zlib"),
    // Variables
    version      = require("./package.json").version,
    templateList = ["views/directory.dotjs", "views/document.dotjs", "views/media.dotjs", "options.dotjs"],
    cache        = { res: {}, files: {} },
    clients      = {},
    db           = {},
    dirs         = {},
    watchers     = {},
    config       = null,
    cssCache     = null,
    firstRun     = null,
    ready        = false,
    hasServer    = null,
    cookieName   = "s",
    isCLI        = (process.argv.length > 2 && process.argv[2] !== "--color"),
    mode         = {file: "644", dir: "755"},
    resources    = {
        css  : [
            "node_modules/codemirror/lib/codemirror.css",
            "src/style.css",
            "src/sprites.css",
            "node_modules/codemirror/theme/mdn-like.css",
            "node_modules/codemirror/theme/xq-light.css",
            "node_modules/codemirror/theme/base16-dark.css"
        ],
        js   : [
            "node_modules/jquery/dist/jquery.js",
            "src/client.js",
            "node_modules/codemirror/lib/codemirror.js",
            "node_modules/codemirror/addon/selection/active-line.js",
            "node_modules/codemirror/addon/selection/mark-selection.js",
            "node_modules/codemirror/addon/search/searchcursor.js",
            "node_modules/codemirror/addon/edit/matchbrackets.js",
            "node_modules/codemirror/mode/css/css.js",
            "node_modules/codemirror/mode/coffeescript/coffeescript.js",
            "node_modules/codemirror/mode/javascript/javascript.js",
            "node_modules/codemirror/mode/xml/xml.js",
            "node_modules/codemirror/mode/htmlmixed/htmlmixed.js",
            "node_modules/codemirror/mode/jade/jade.js",
            "node_modules/codemirror/mode/markdown/markdown.js",
            "node_modules/codemirror/mode/php/php.js",
            "node_modules/codemirror/keymap/sublime.js"
        ],
        html : [
            "src/base.html",
            "src/auth.html",
            "src/main.html"
        ],
        templates : []
    };

//-----------------------------------------------------------------------------
// Exported function, takes a option object which overrides config.json
var droppy = module.exports = function (options) {
    var droppyWSPort = 89
    init(options);
<<<<<<< HEAD
    setupSocket({port:droppyWSPort});
=======

>>>>>>> 4eca8956
    return function (req, res, next) {
        var method = req.method.toUpperCase();
        if (!hasServer && req.socket.server) setupSocket(req.socket.server); // May not be compatible with Express
        if (!ready) { // Show a simple self-reloading loading page during startup
            res.statusCode = 503;
            res.end("<!DOCTYPE html><html><head></head><body><h2>Just a second! droppy is starting up...<h2><script>window.setTimeout(function(){window.location.reload()},500)</script></body></html>");
        } else {
            while(req.url.indexOf("%00") !== -1) // Strip all null-bytes from the url
                req.url = req.url.replace(/\%00/g, "");

            if (method === "GET") {
                handleGET(req, res);
            } else if (method === "POST") {
                handlePOST(req, res);
            } else if (method === "OPTIONS") {
                res.setHeader("Allow", "GET,POST,OPTIONS");
                res.end();
                log.info(req, res);
            } else {
                res.statusCode = 405;
                res.end();
                log.info(req, res);
            }
        }
    };
};


//-----------------------------------------------------------------------------
// Start up our own listener when not used as a module
if (!module.parent) {
    // Argument handler
    if (isCLI) handleArguments();

    console.log([
            "....__..............................\n",
            ".--|  |----.-----.-----.-----.--.--.\n",
            "|  _  |   _|  _  |  _  |  _  |  |  |\n",
            "|_____|__| |_____|   __|   __|___  |\n",
            ".................|__|..|__|..|_____|\n",
        ].join("").replace(/\./gm, chalk.black("."))
                  .replace(/\_/gm, chalk.magenta("_"))
                  .replace(/\-/gm, chalk.magenta("-"))
                  .replace(/\|/gm, chalk.magenta("|"))
    );
    log.simple(chalk.blue("droppy "), chalk.green(version), " running on ",
               chalk.blue("node "), chalk.green(process.version.substring(1), "\n"));

    createListener(droppy());
}

//-----------------------------------------------------------------------------
// Init everything
function init(options) {
    config = cfg(options, path.join(__dirname, "config.json"));

    log.init(config);

    fs.MAX_OPEN = config.maxOpen;
    log.useTimestamp = config.timestamps;

    // Read user/sessions from DB and check if its the first run
    readDB();
    // Copy/Minify JS, CSS and HTML content
    prepareContent();

    // Prepare to get up and running
    cacheResources(path.join(__dirname + "/res/"), function () {
        setupDirectories(function () {
            cleanupLinks(function() {
                ready = true;
                log.simple("Ready for requests!");
            });
        });
    });
}

//-----------------------------------------------------------------------------
// Read JS/CSS/HTML client resources, minify them, and write them to /res
function prepareContent() {
    var resourceList,
        resourceData = {},
        out = { css : "", js  : "" },
        compiledList = ["base.html", "auth.html", "main.html", "client.js", "style.css"],
        matches = { resource: 0, compiled: 0 };

    // Add Templates
    templateList.forEach(function (relPath) {
        resources.templates.push("src/templates/" + relPath);
    });

    resourceList = utils.flatten(resources);
    // Intialize the CSS cache when debugging
    if (config.debug) updateCSS();

    // Check if we to actually need to recompile resources
    resourceList.forEach(function (file) {
        try {
            if (crypto.createHash("md5").update(fs.readFileSync(path.join(__dirname, file))).digest("base64") === db.resourceHashes[file])
                matches.resource++;
            else return;
        } catch (error) { return; }
    });
    compiledList.forEach(function (file) {
        try {
            if (fs.statSync(getResPath(file)))
                matches.compiled++;
            else return;
        } catch (error) { return; }
    });
    if (matches.resource === resourceList.length &&
        matches.compiled === compiledList.length &&
        db.resourceDebug !== undefined &&
        db.resourceDebug === config.debug) {
        return;
    }

    // Read resources
    Object.keys(resources).forEach(function (type) {
        resourceData[type] = resources[type].map(function read(file) {
            var data;
            try {
                data = fs.readFileSync(path.join(__dirname, file)).toString("utf8");
            } catch (error) {
                log.error("Error reading " + file + ":\n", error);
                process.exit(1);
            }
            return data;
        });
    });

    // Concatenate CSS and JS
    log.simple("Minifying resources...");
    resourceData.css.forEach(function (data) {
        out.css += data + "\n";
    });

    resourceData.js.forEach(function (data) {
        // Append a semicolon to each javascript file to make sure it's
        // properly terminated. The minifier afterwards will take care of
        // any double-semicolons and whitespace.
        out.js += data + ";\n";
    });

    // Add SVG object
    var svgDir = path.join(__dirname,"/src/svg/"), svgData = {};
    fs.readdirSync(svgDir).forEach(function (name) {
        svgData[name.slice(0, name.length - 4)] = fs.readFileSync(path.join(svgDir, name), "utf8");
    });
    out.js = out.js.replace("/* {{ svg }} */", "droppy.svg = " + JSON.stringify(svgData) + ";");

    // Insert Templates Code
    var templateCode = "var t = {fn:{},views:{}};";
    resourceData.templates.forEach(function (data, index) {
        // Produce the doT functions
        templateCode += tpls.produceFunction("t." + templateList[index].replace(/\.dotjs$/, "").replace(/[\\\/]/, "."), data);
    });
    templateCode += ";";
    out.js = out.js.replace("/* {{ templates }} */", templateCode);


    // Add CSS vendor prefixes
    out.css = ap("last 2 versions").process(out.css).css;
    // Minify CSS
    out.css = new require("clean-css")({keepSpecialComments : 0}).minify(out.css);
    // Minify JS
    if (!config.debug)
        out.js = require("uglify-js").minify(out.js, {
            fromString: true,
            compress: {
                unsafe: true,
                screw_ie8: true
            }
        }).code;

    // Prepare HTML
    try {
        var index = 0;
        resourceData.html.forEach(function (data) {
            var name = path.basename(resources.html[index]);
            // Minify HTML by removing tabs, CRs and LFs
            fs.writeFileSync(getResPath(path.basename(name)), data.replace(/\n^\s*/gm, "").replace("{{version}}", version));
            index++;
        });
        fs.writeFileSync(getResPath("client.js"), out.js);
        fs.writeFileSync(getResPath("style.css"), out.css);
    } catch (error) {
        log.error("Error writing resources:\n", error);
        process.exit(1);
    }

    // Save the hashes of all compiled files
    resourceList.forEach(function (file) {
        if (!db.resourceHashes) db.resourceHashes = {};
        db.resourceHashes[file] = crypto.createHash("md5").update(fs.readFileSync(path.join(__dirname, file))).digest("base64");
        db.resourceDebug = config.debug; // Save the state of the last resource compilation
    });
    writeDB();
}

//-----------------------------------------------------------------------------
// Set up the directory
function setupDirectories(callback) {
    cleanupTemp(true, function () {
        try {
            mkdirp.sync(config.filesDir, mode.dir);
            mkdirp.sync(config.tempDir, mode.dir);
        } catch (error) {
            log.error("Unable to create directories:");
            log.error(error);
            process.exit(1);
        }

        if (config.demoMode) {
            cleanupForDemo(function schedule() {
                callback();
                setTimeout(cleanupForDemo, 30 * 60 * 1000, schedule);
            });
        } else {
            callback();
        }
    });
}

//-----------------------------------------------------------------------------
// Restore the files directory to an initial state for the demo mode
function cleanupForDemo(doneCallback) {
    var oldWatched, currentWatched;
    oldWatched = [];
    currentWatched = Object.keys(watchers);
    if (currentWatched.length > 0) {
        oldWatched = currentWatched;
        currentWatched.forEach(function (dir) {
            watchers[dir].close();
            delete watchers[dir];
        });
    }

    async.series([
        function (callback) {
            log.simple("Cleaning up...");
            rimraf(config.filesDir, function () {
                mkdirp(config.filesDir, mode.dir, function () {
                    callback(null);
                });
            });
        },
        function (callback) {
            log.simple("Adding samples...");
            cpr(path.join(__dirname, "src"), path.join(config.filesDir, "Sources"), function () {
                cpr(path.join(__dirname, "node_modules"), path.join(config.filesDir, "Modules"), function () {
                    callback(null);
                });
            });
        },
        function (callback) {
            var dest = path.join(config.filesDir, "Images"),
                url  = "http://gdurl.com/lWOY/download";
            log.simple("Downloading image samples...");
            mkdirp(dest, mode.dir, function () {
                request(url).pipe(unzip.Extract({path: dest})).on("close", function () {
                    callback(null);
                });
            });
        }
    ], doneCallback);
}
//-----------------------------------------------------------------------------
// Clean up the directory for incoming files
function cleanupTemp(initial, callback) {
    rimraf(config.tempDir, function (error) {
        if (!initial) return callback();
        if (error) {
            log.simple("Error cleaning up temporary directories:");
            log.error(error);
            process.exit(1);
        }
        callback();
    });
}

//-----------------------------------------------------------------------------
// Clean up our shortened links by removing links to nonexistant files
function cleanupLinks(callback) {
    var linkcount = 0, cbcount = 0;
    var links = Object.keys(db.shortlinks);
    if (links.length === 0)
        callback();
    else {
        links.forEach(function (link) {
            linkcount++;
            (function (shortlink, location) {
                fs.stat(path.join(config.filesDir, location), function (error, stats) {
                    cbcount++;
                    if (!stats || error) {
                        delete db.shortlinks[shortlink];
                    }
                    if (cbcount === linkcount) {
                        writeDB();
                        callback();
                    }
                });
            })(link, db.shortlinks[link]);
        });
    }
}

//-----------------------------------------------------------------------------
// Bind to listening port
function createListener(handler) {
    var server, key, cert, ca, tlsModule, options, sessions,
        http = require("http");
    if (!config.useTLS) {
        server = http.createServer(handler);
    } else {
        try {
            key = fs.readFileSync(path.join(__dirname, config.tlsKey));
            cert = fs.readFileSync(config.tlsCert);
            if (config.tls.ca.length) ca = fs.readFileSync(path.join(__dirname, config.tlsCA));
        } catch (error) {
            log.error("Couldn't read required TLS keys or certificates.", util.inspect(error));
            process.exit(1);
        }

        tlsModule = config.useSPDY ? require("spdy").server : require("tls");

        // TLS options
        options = {
            key              : key,
            cert             : cert,
            ca               : ca,
            honorCipherOrder : true,
            ciphers          : "ECDHE-RSA-AES256-SHA:AES256-SHA:RC4-SHA:RC4:HIGH:!MD5:!aNULL:!EDH:!AESGCM",
            secureProtocol   : "SSLv23_server_method",
            NPNProtocols     : []
        };

        tlsModule.CLIENT_RENEG_LIMIT = 0; // No client renegotiation

        // Protocol-specific options
        if (config.useSPDY) options.windowSize = 1024 * 1024;

        server = new tlsModule.Server(options, http._connectionListener);
        server.httpAllowHalfOpen = false;
        server.timeout = 120000;

        server.on("request", function (req, res) {
            if (config.useHSTS) res.setHeader("Strict-Transport-Security", "max-age=31536000");
            handler(req, res);
        });

        server.on("clientError", function (err, conn) {
            conn.destroy();
        });

        // TLS session resumption
        sessions = {};

        server.on("newSession", function (id, data) {
            sessions[id] = data;
        });

        server.on("resumeSession", function (id, callback) {
            callback(null, (id in sessions) ? sessions[id] : null);
        });
    }

    server.on("listening", function () {
<<<<<<< HEAD
        setupSocket({server : server});
=======
>>>>>>> 4eca8956
        if (config.debug) watchCSS();
        log.simple("Listening on ", chalk.cyan(server.address().address),
                   ":", chalk.blue(server.address().port));
    });

    server.on("error", function (error) {
        if (error.code === "EADDRINUSE")
            log.simple("Failed to bind to ", chalk.cyan(config.host), chalk.red(":"),
                      chalk.blue(config.port), chalk.red(". Address already in use.\n"));
        else if (error.code === "EACCES")
            log.simple("Failed to bind to ", chalk.cyan(config.host), chalk.red(":"),
                      chalk.blue(config.port), chalk.red(". Need permission to bind to ports < 1024.\n"));
        else
            log.error(error);
        process.exit(1);
    });

    server.listen(config.port);
}

//-----------------------------------------------------------------------------
// WebSocket functions
<<<<<<< HEAD
function setupSocket(options) {
    var wss = new Wss(options);
=======
function setupSocket(server) {
    hasServer = true;
    var wss = new Wss({server: server});
>>>>>>> 4eca8956
    if (config.keepAlive > 0) {
        setInterval(function () {
            Object.keys(wss.clients).forEach(function (client) {
                wss.clients[client].send("ping");
            });
        }, config.keepAlive);
    }
    wss.on("connection", function (ws) {
        var cookie = getCookie(ws.upgradeReq.headers.cookie);

        if (!cookie && !config.noLogin) {
            ws.close(4000);
            log.info(ws, null, "Unauthorized WebSocket connection closed.");
            return;
        } else {
            log.info(ws, null, "WebSocket [", chalk.green("connected"), "] ");
            clients[cookie] = { views: [], ws: ws };
        }
        ws.on("message", function (message) {
            if (message === "pong") return;
            var msg = JSON.parse(message),
                vId = msg.vId;

            if (msg.type !== "SAVE_FILE") // Don't log these as they spam the file contents into the log
                log.debug(ws, null, chalk.magenta("RECV "), message);

            switch (msg.type) {
            case "REQUEST_SETTINGS":
                send(clients[cookie].ws, JSON.stringify({ type : "SETTINGS", vId : vId, settings: {
                    debug: config.debug,
                    demoMode: config.demoMode,
                    noLogin: config.noLogin,
                    maxFileSize: config.maxFileSize
                }}));
                break;
            case "REQUEST_UPDATE":
                if (!utils.isPathSane(msg.data)) return log.info(ws, null, "Invalid update request: " + msg.data);
                if (!clients[cookie]) clients[cookie] = { views: [], ws: ws }; // This can happen when the server restarts
                readPath(msg.data, function (error, info) {
                    if (error) {
                        return log.info(ws, null, "Non-existing update request: " + msg.data);
                    } else if (info.type === "f") {
                        clients[cookie].views[vId] = {};
                        clients[cookie].views[vId].file = path.basename(msg.data);
                        clients[cookie].views[vId].directory = path.dirname(msg.data);
                        send(clients[cookie].ws, JSON.stringify({
                            type: "UPDATE_BE_FILE",
                            file: clients[cookie].views[vId].file,
                            folder: clients[cookie].views[vId].directory,
                            isFile: true,
                            vId: vId,
                        }));
                    } else {
                        clients[cookie].views[vId] = {};
                        clients[cookie].views[vId].file = null;
                        clients[cookie].views[vId].directory = msg.data;
                        updateDirectory(clients[cookie].views[vId].directory, function (sizes) {
                            sendFiles(cookie, vId, "UPDATE_DIRECTORY", sizes);
                        });
                        updateWatchers(clients[cookie].views[vId].directory, function (success) {
                            // Send client back to / in case the directory can't be read
                            if (!success) {
                                updateDirectory("/", function (sizes) {
                                    sendFiles(cookie, vId, "UPDATE_DIRECTORY", sizes);
                                });
                            }
                        });
                    }
                });
                break;
            case "DESTROY_VIEW":
                clients[cookie].views[vId] = null;
                checkWatchedDirs();
                break;
            case "REQUEST_SHORTLINK":
                if (!utils.isPathSane(msg.data)) return log.info(ws, null, "Invalid shortlink request: " + msg.data);
                var link;
                // Check if we already have a link for that file
                if (msg.data in db.shortlinks) {
                    sendLink(cookie, db.shortlinks[msg.data]);
                    return;
                }
                // Get a pseudo-random n-character lowercase string. The characters
                // "l", "1", "i", "o", "0" characters are skipped for easier communication of links.
                var chars = "abcdefghjkmnpqrstuvwxyz23456789";
                do {
                    link = "";
                    while (link.length < config.linkLength)
                        link += chars.charAt(Math.floor(Math.random() * chars.length));
                } while (db.shortlinks[link]); // In case the RNG generates an existing link, go again
                log.info(ws, null, "Shortlink created: " + link + " -> " + msg.data);
                db.shortlinks[link] = msg.data;
                sendLink(cookie, link);
                writeDB();
                break;
            case "DELETE_FILE":
                log.info(ws, null, "Deleting: " + msg.data);
                if (!utils.isPathSane(msg.data)) return log.info(ws, null, "Invalid file deletion request: " + msg.data);
                msg.data = addFilePath(msg.data);
                fs.stat(msg.data, function (error, stats) {
                    if (error) {
                        log.error("Error getting stats to delete " + msg.data);
                        log.error(error);
                    } else if (stats) {
                        if (stats.isFile())
                            deleteFile(msg.data);
                        else if (stats.isDirectory())
                            deleteDirectory(msg.data);
                    }
                });
                break;
            case "SAVE_FILE":
                log.info(ws, null, "Saving: " + msg.data.to);
                if (!utils.isPathSane(msg.data.to)) return log.info(ws, null, "Invalid save request: " + msg.data);
                msg.data.to = addFilePath(msg.data.to);
                fs.stat(msg.data.to, function (error) {
                    if (error && error.code !== "ENOENT") {
                        log.error("Error saving " + msg.data.to);
                        log.error(error);
                        send(clients[cookie].ws, JSON.stringify({ vId: vId, type: "ERROR", text: "Error saving " + msg.data.to + ": " + error}));
                    } else {
                        fs.writeFile(msg.data.to, msg.data.value, function (error) {
                            if (error) {
                                log.error("Error writing " + msg.data.to);
                                log.error(error);
                                sendSaveStatus(cookie, vId, 1); // Save failed
                            } else {
                                sendSaveStatus(cookie, vId, 0); // Save successful
                            }
                        });
                    }
                });
                break;
            case "CLIPBOARD":
                if (!utils.isPathSane(msg.data.from)) return log.info(ws, null, "Invalid clipboard source: " + msg.data.from);
                if (!utils.isPathSane(msg.data.to)) return log.info(ws, null, "Invalid clipboard destination: " + msg.data.to);
                if (msg.data.to.indexOf(msg.data.from + "/") !== -1 && msg.data.to !== msg.data.from) {
                    log.error("Can't copy directory into itself");
                    send(clients[cookie].ws, JSON.stringify({ vId: vId, type: "ERROR", text: "Can't copy directory into itself."}));
                    return;
                }
                msg.data.from = addFilePath(msg.data.from);
                msg.data.to = addFilePath(msg.data.to);
                // In case source and destination are the same, append a number to the file/foldername
                utils.getNewPath(msg.data.to, function (newPath) {
                    doClipboard(msg.data.type, msg.data.from, newPath);
                });
                break;
            case "CREATE_FOLDER":
                if (!utils.isPathSane(msg.data)) return log.info(ws, null, "Invalid directory creation request: " + msg.data);
                mkdirp(addFilePath(msg.data), mode.dir, function (error) {
                    if (error) log.error(error);
                    log.info(ws, null, "Created: ", msg.data);
                });
                break;
            case "RENAME":
                // Disallow whitespace-only and empty strings in renames
                if (!utils.isPathSane(msg.data.new) || /^\s*$/.test(msg.data.to) || msg.data.to === "") {
                    log.info(ws, null, "Invalid rename request: " + msg.data.new);
                    send(clients[cookie].ws, JSON.stringify({ type: "ERROR", text: "Invalid rename request"}));
                    return;
                }
                fs.rename(addFilePath(msg.data.old), addFilePath(msg.data.new), function (error) {
                    if (error) log.error(error);
                    log.info(ws, null, "Renamed: ", msg.data.old, " -> ", msg.data.new);
                });
                break;
            case "GET_USERS":
                if (db.sessions[cookie].privileged) {
                    sendUsers(cookie);
                } else {
                    // Send an empty user list so the client know not to display the management options
                    send(clients[cookie].ws, JSON.stringify({ type : "USER_LIST", users : {} }));
                }
                break;
            case "UPDATE_USER":
                var name = msg.data.name, pass = msg.data.pass;
                if (!db.sessions[cookie].privileged) return;
                if (pass === "") {
                    if (!db.users[name]) return;
                    delUser(msg.data.name);
                    log.info(ws, null, "Deleted user: ", chalk.magenta(name));
                    sendUsers(cookie);
                } else {
                    var isNew = !db.users[name];
                    addOrUpdateUser(name, pass, msg.data.priv);
                    if (isNew)
                        log.info(ws, null, "Added user: ", chalk.magenta(name));
                    else
                        log.info(ws, null, "Updated user: ", chalk.magenta(name));
                    sendUsers(cookie);
                }
                if (db.sessions[cookie].privileged) sendUsers(cookie);
                break;
            case "CREATE_FILES":
                var files = Array.isArray(msg.data.files) ? msg.data.files : [msg.data.files];
                async.each(files,
                    function (file, callback) {
                        if (!utils.isPathSane(file)) return callback(new Error("Invalid empty file creation request: " + file));
                        mkdirp(path.dirname(addFilePath(file)), mode.dir, function (err) {
                            if (err) callback(err);
                            fs.writeFile(addFilePath(file), "", {mode: mode.file}, function (err) {
                                if (err) return callback(err);
                                log.info(ws, null, "Created: " + file.substring(1));
                                callback();
                            });
                        });
                    }, function (err) {
                        if (err) log.error(ws, null, err);
                        if (msg.data.isUpload) send(clients[cookie].ws, JSON.stringify({ type : "UPLOAD_DONE", vId : vId }));
                    }
                );
                break;
            case "CREATE_FOLDERS":
                var folders = Array.isArray(msg.data.folders) ? msg.data.folders : [msg.data.folders];
                async.each(folders,
                    function (folder, callback) {
                        if (!utils.isPathSane(folder)) return callback(new Error("Invalid empty file creation request: " + folder));
                        mkdirp(addFilePath(folder), mode.dir, callback);
                    }, function (err) {
                        if (err) log.error(ws, null, err);
                        if (msg.data.isUpload) send(clients[cookie].ws, JSON.stringify({ type : "UPLOAD_DONE", vId : vId }));
                    }
                );
                break;
            case "GET_URL":
                log.info("Attempting to download " + msg.url + " to " + msg.to);
                request(msg.url, function (err, data) {
                    if (err) {
                        log.error("Error requesting " + msg.url);
                        log.error(err);
                    } else {
                        var dest = path.join(msg.to, path.basename(msg.url));
                        fs.writeFile(dest, data, {mode: mode.file}, function () {
                            log.info("Sucessfully saved " + dest);
                        });
                    }
                });
                break;
            }
        });

        ws.on("close", function (code) {
            var reason;
            if (code === 4001) {
                reason = "(Logged out)";
                delete db.sessions[cookie];
                writeDB();
            } else if (code === 1001) {
                reason = "(Going away)";
                delete clients[cookie];
            }
            log.info(ws, null, "WebSocket [", chalk.red("disconnected"), "] ", reason || "(Code: " + (code || "none")  + ")");
        });

        ws.on("error", function (error) {
            log.error(error);
        });
    });
}

//-----------------------------------------------------------------------------
// Send a file list update
function sendFiles(cookie, vId, eventType, sizes) {
    if (!clients[cookie].views[vId] || !clients[cookie] || !clients[cookie].ws || !clients[cookie].ws._socket) return;
    var dir = clients[cookie].views[vId].directory,
        data = {
            vId    : vId,
            type   : eventType,
            folder : dir,
            data   : dirs[dir]
        };
    if (sizes) data.sizes = true;
    send(clients[cookie].ws, JSON.stringify(data));
}

//-----------------------------------------------------------------------------
// Send a file link to a client
function sendLink(cookie, link) {
    if (!clients[cookie] || !clients[cookie].ws) return;
    send(clients[cookie].ws, JSON.stringify({
        type : "SHORTLINK",
        link : link
    }));
}

//-----------------------------------------------------------------------------
// Send a list of users on the server
function sendUsers(cookie) {
    if (!clients[cookie] || !clients[cookie].ws) return;
    var userlist = {};
    Object.keys(db.users).forEach(function (user) {
        userlist[user] = db.users[user].privileged || false;
    });
    send(clients[cookie].ws, JSON.stringify({
        type  : "USER_LIST",
        users : userlist
    }));
}

//-----------------------------------------------------------------------------
// Send status of a file save
function sendSaveStatus(cookie, vId, status) {
    if (!clients[cookie] || !clients[cookie].ws) return;
    send(clients[cookie].ws, JSON.stringify({
        type   : "SAVE_STATUS",
        vId    : vId,
        status : status
    }));
}

//-----------------------------------------------------------------------------
// Do the actual sending
function send(ws, data) {
    (function queue(ws, data, time) {
        if (time > 1000) return; // in case the socket hasn't opened after 1 second, cancel the sending
        if (ws && ws.readyState === 1) {
            if (config.logLevel === 3) {
                var debugData = JSON.parse(data);
                if (debugData.type === "UPDATE_DIRECTORY")
                    debugData.data = {"...": "..."}; // Remove directory data so logs aren't getting too spammy
                log.debug(ws, null, chalk.green("SEND "), JSON.stringify(debugData));
            }
            ws.send(data, function (error) {
                if (error) log.error(error);
            });
        } else {
            setTimeout(queue, 50, ws, data, time + 50);
        }
    })(ws, data, 0);
}
//-----------------------------------------------------------------------------
// Perform clipboard operation, copy/paste or cut/paste
function doClipboard(type, from, to) {
    fs.stat(from, function (error, stats) {
        if (error) logError(error);
        if (stats && !error) {
            if (type === "cut") {
                fs.rename(from, to, logError);
            } else {
                if (stats.isFile()) {
                    copyFile(from, to, logError);
                } else if (stats.isDirectory()) {
                    cpr(from, to, {deleteFirst: false, overwrite: true, confirm: true}, logError);
                }
            }
        }
    });
    function logError(error) {
        if (!error) return;
        if (type === "cut")
            log.error("Error moving from \"" + from + "\" to \"" + to + "\"");
        else  {
            if (error === "no files to copy") {
                mkdirp(to);
            } else {
                log.error("Error copying from \"" + from + "\" to \"" + to + "\"");
            }
        }
        log.error(error);
    }
}
//-----------------------------------------------------------------------------
// Copy a file from one location to another quickly
// snippet from: http://stackoverflow.com/a/14387791/2096729
function copyFile(from, to, cb) {
    var cbCalled = false;
    from = fs.createReadStream(from);
    from.on("error", function (err) {
        done(err);
    });

    to = fs.createWriteStream(to);
    to.on("error", function (err) {
        done(err);
    });
    to.on("close", function () {
        done();
    });
    from.pipe(to);

    function done(err) {
        if (!cbCalled) {
            cb(err);
            cbCalled = true;
        }
    }
}

//-----------------------------------------------------------------------------
// Delete a file
function deleteFile(file) {
    fs.unlink(file, function (error) {
        if (error) log.error(error);
    });
}

//-----------------------------------------------------------------------------
// Delete a directory recursively
function deleteDirectory(directory) {
    var retries = 10;
    try {
        del(directory);
    } catch(err) {
        if (retries > 0) {
            retries--;
            del(directory);
        } else {
            log.error("Unable to delete " + directory + " after 10 retries.");
            log.error(err);
        }
    }
    function del (dir) {
        rimraf.sync(dir);
        checkWatchedDirs();
    }
}

//-----------------------------------------------------------------------------
// Watch the directory for changes and send them to the appropriate clients.
function createWatcher(directory) {
    var watcher, clientsToUpdate, client,
        dir = removeFilePath(directory);
    log.debug(chalk.green("Adding Watcher: ") + dir);
    watcher = fs.watch(directory, _.throttle(function () {
        log.debug("Watcher detected update for ", chalk.blue(dir));
        clientsToUpdate = [];
        Object.keys(clients).forEach(function (cookie) {
            client = clients[cookie];
            client.views.forEach(function (view, vId) {
                if (view && view.directory === dir) {
                    clientsToUpdate.push({cookie: cookie, vId: vId});
                }
            });
        });
        if (clientsToUpdate.length > 0) {
            updateDirectory(dir, function (sizes) {
                clientsToUpdate.forEach(function (cl) {
                    sendFiles(cl.cookie, cl.vId, "UPDATE_DIRECTORY", sizes);
                });
            });
        }
    }, config.readInterval, { leading: false, trailing: true }));
    watcher.on("error", function (error) {
        log.error("Error trying to watch ", dir, "\n", error);
    });
    watchers[dir] = watcher;
}

//-----------------------------------------------------------------------------
// Watch given directory
function updateWatchers(newDir, callback) {
    if (!watchers[newDir]) {
        newDir = addFilePath(newDir);
        fs.stat(newDir, function (error, stats) {
            if (error || !stats) {
                // Requested Directory can't be read
                checkWatchedDirs();
                if (callback) callback(false);
            } else {
                // Directory is okay to be read
                createWatcher(newDir);
                checkWatchedDirs();
                if (callback) callback(true);
            }
        });
    } else {
        if (callback) callback(true);
    }
}

//-----------------------------------------------------------------------------
// Check if we need the other active watchers
function checkWatchedDirs() {
    var neededDirs = {};
    Object.keys(clients).forEach(function (cookie) {
        var client = clients[cookie];
        client.views.forEach(function (view, vId) {
            if (view && view.directory && view.file === null) {
                neededDirs[client.views[vId].directory] = true;
            }
        });
    });
    Object.keys(watchers).forEach(function (watchedDir) {
        if (!neededDirs[watchedDir]) {
            log.debug(chalk.red("Removing Watcher: ") + watchedDir);
            watchers[watchedDir].close();
            delete watchers[watchedDir];
        }
    });
}

//-----------------------------------------------------------------------------
// Read resources and store them in the cache object
function cacheResources(dir, callback) {
    var relPath, fileData, fileTime,
        cbCalled = 0,
        cbFired = 0;

    dir = dir.substring(0, dir.length - 1); // Strip trailing slash
    utils.walkDirectory(dir, false, function (error, results) {
        if (error) log.error(error);
        results.forEach(function (fullPath) {
            relPath = fullPath.substring(dir.length + 1);
            try {
                fileData = fs.readFileSync(fullPath);
                fileTime = fs.statSync(fullPath).mtime;
            } catch (error) {
                log.error("Unable to read resource", error);
                process.exit(1);
            }

            cache.res[relPath] = {};
            cache.res[relPath].data = fileData;
            cache.res[relPath].etag = crypto.createHash("md5").update(String(fileTime)).digest("hex");
            cache.res[relPath].mime = mime.lookup(fullPath);
            if (/.*(js|css|html)$/.test(path.basename(fullPath))) {
                (function (filePath, data) {
                    cbCalled++;
                    zlib.gzip(data, function (error, gzipped) {
                        if (error) log.error(error);
                        cache.res[filePath].gzipData = gzipped;
                        if (++cbFired === cbCalled)
                            callback();
                    });
                })(relPath, cache.res[relPath].data);
            }
        });
    });
}

//-----------------------------------------------------------------------------
function handleGET(req, res, next) {
    var URI = decodeURIComponent(req.url),
    isAuth = false;
    req.time = Date.now();

    if (config.noLogin && !getCookie(req.headers.cookie))
        freeCookie(req, res);
    if (getCookie(req.headers.cookie) || config.noLogin)
        isAuth = true;

    if (/\?!\/content/.test(URI)) {
        if (isAuth) {
            res.setHeader("X-Page-Type", "main");
            handleResourceRequest(req, res, "main.html");
        } else if (firstRun) {
            res.setHeader("X-Page-Type", "firstrun");
            handleResourceRequest(req, res, "auth.html");
        } else {
            res.setHeader("X-Page-Type", "auth");
            handleResourceRequest(req, res, "auth.html");
        }
    } else if (/\?!\/null/.test(URI)) {
        res.statusCode = 200;
        res.setHeader("Content-Type", "text/html; charset=utf-8");
        res.setHeader("Content-Length", 0);
        res.end();
        log.info(req, res);
        return;
    } else if (/\?!\//.test(URI)) {
        handleResourceRequest(req, res, URI.match(/\?!\/([\s\S]+)$/)[1]);
    } else if (/\?~\//.test(URI) || /\?\/\$\//.test(URI)) {
        handleFileRequest(req, res, true);
    } else if (/\?_\//.test(URI)) {
        handleFileRequest(req, res, false);
    } else if (/\?~~\//.test(URI)) {
        streamArchive(req, res, "zip");
    } else if (/\?favicon.ico/.test(URI)) {
        handleResourceRequest(req, res, "favicon.ico");
    /*} else if (URI === "/" || URI === "//") {*/
    } else {
        handleResourceRequest(req, res, "base.html");
        /*if (!isAuth) {
            res.statusCode = 301;
            res.setHeader("Location", "");
            res.end();
            log.info(req, res);
            return;
        }

        // Check if client is going to a path directly
        fs.stat(path.join(config.filesDir, URI), function (error) {
            if (!error) {
                handleResourceRequest(req, res, "base.html");
            } else {
                log.error(error);
                res.statusCode = 301;
                res.setHeader("Location", "/");
                res.end();
                log.info(req, res);
            }
        });*/
    }
}

//-----------------------------------------------------------------------------
var blocked = [];
function handlePOST(req, res) {
    var URI = decodeURIComponent(req.url), body = "";
    if (/\/upload/.test(URI)) {
        if (!getCookie(req.headers.cookie)) {
            res.statusCode = 401;
            res.end();
            log.info(req, res);
        }
        handleUploadRequest(req, res);
    } else if (/\/login/.test(URI)) {
        // Throttle login attempts to 1 per second
        if (blocked.indexOf(req.socket.remoteAddress) >= 0) {
            res.setHeader("Content-Type", "text/html; charset=utf-8");
            res.end();
            return;
        }
        blocked.push(req.socket.remoteAddress);
        (function (ip) {
            setTimeout(function () {
                blocked.pop(ip);
            }, 1000);
        })(req.socket.remoteAddress);

        req.on("data", function (data) { body += data; });
        req.on("end", function () {
            var postData = qs.parse(body);
            if (isValidUser(postData.username, postData.password)) {
                createCookie(req, res, postData);
                endReq(req, res, true);
                log.info(req, res, "User ", postData.username, chalk.green(" authenticated"));
            } else {
                endReq(req, res, false);
                log.info(req, res, "User ", postData.username, chalk.red(" unauthorized"));
            }
        });
    } else if (/\/adduser/.test(URI) && firstRun) {
        req.on("data", function (data) { body += data; });
        req.on("end", function () {
            var postData = qs.parse(body);
            if (postData.username !== "" && postData.password !== "") {
                addOrUpdateUser(postData.username, postData.password, true);
                createCookie(req, res, postData);
                firstRun = false;
                endReq(req, res, true);
            } else {
                endReq(req, res, false);
            }
        });
    } else {
        res.statusCode = 404;
        res.end();
    }

    function endReq(req, res, success) {
        res.statusCode = success ? 202 : 401;
        res.setHeader("Content-Type", "text/plain");
        res.setHeader("Content-Length", 0);
        res.end();
        log.info(req, res);
    }
}

//-----------------------------------------------------------------------------
function handleResourceRequest(req, res, resourceName) {
    // Shortcut for CSS debugging when no Websocket is available
    if (config.debug && resourceName === "style.css") {
        res.statusCode = 200;
        res.setHeader("Content-Type", "text/css; charset=utf-8");
        res.setHeader("Cache-Control", "private, no-cache, no-transform, no-store");
        res.setHeader("Content-Length", Buffer.byteLength(cssCache, "utf8"));
        res.end(cssCache);
        log.info(req, res);
        return;
    }

    // Regular resource handling
    if (cache.res[resourceName] === undefined) {
        res.statusCode = 404;
        res.end();
    } else {
        if ((req.headers["if-none-match"] || "") === cache.res[resourceName].etag) {
            res.statusCode = 304;
            res.end();
        } else {
            res.statusCode = 200;

            // Disallow framing except when debugging
            if (!config.debug) res.setHeader("X-Frame-Options", "DENY");

            if (req.url === "/") {
                // Set the IE10 compatibility mode
                if (req.headers["user-agent"] && req.headers["user-agent"].indexOf("MSIE") > 0)
                    res.setHeader("X-UA-Compatible", "IE=Edge, chrome=1");
            } else if (/\?\/content\//.test(req.url)) {
                // Don't ever cache /content since its data is dynamic
                res.setHeader("Cache-Control", "private, no-cache, no-transform, no-store");
            } else if (resourceName === "favicon.ico") {
                // Set a long cache on the favicon, as some browsers seem to request them constantly
                res.setHeader("Cache-Control", "max-age=7257600");
            } else {
                // All other content can be cached
                res.setHeader("ETag", cache.res[resourceName].etag);
            }

            if (/.+\.(js|css|html)$/.test(resourceName))
                res.setHeader("Content-Type", cache.res[resourceName].mime + "; charset=utf-8");
            else
                res.setHeader("Content-Type", cache.res[resourceName].mime);

            var acceptEncoding = req.headers["accept-encoding"] || "";
            if (/\bgzip\b/.test(acceptEncoding) && cache.res[resourceName].gzipData !== undefined) {
                res.setHeader("Content-Encoding", "gzip");
                res.setHeader("Content-Length", cache.res[resourceName].gzipData.length);
                res.setHeader("Vary", "Accept-Encoding");
                res.end(cache.res[resourceName].gzipData);
            } else {
                res.setHeader("Content-Length", cache.res[resourceName].data.length);
                res.end(cache.res[resourceName].data);
            }
        }
    }
    log.info(req, res);
}

//-----------------------------------------------------------------------------
function handleFileRequest(req, res, download) {
    var URI = decodeURIComponent(req.url).substring(3), shortLink, dispo, filepath;

    // Safety check
    if (!utils.isPathSane(URI)) return log.info(req, res, "Invalid file request: " + req.url);

    // Check for a shortlink
    if (/\?\$\//.test(req.url) && db.shortlinks[URI] && URI.length  === config.linkLength)
        shortLink = db.shortlinks[URI];

    // Validate the cookie for the remaining requests
    if (!getCookie(req.headers.cookie) && !shortLink) {
        res.statusCode = 301;
        res.setHeader("Location", "/");
        res.end();
        log.info(req, res);
        return;
    }

    // 304 response when Etag matches
    if (!download && (req.headers["if-none-match"] || "" === cache.files[filepath])) {
        res.statusCode = 304;
        res.end();
        log.info(req, res);
        return;
    }

    filepath = shortLink ? addFilePath(shortLink) : addFilePath("/" + URI);

    fs.stat(filepath, function (error, stats) {
        if (!error && stats) {
            res.statusCode = 200;

            // Set disposition headers for downloads
            if (download) {
                if (shortLink) {
                    // IE 10/11 can't handle an UTF-8 Content-Dispotsition header, so we encode it
                    if (req.headers["user-agent"] && req.headers["user-agent"].indexOf("MSIE") > 0)
                        dispo = ['attachment; filename="', encodeURIComponent(path.basename(filepath)), '"'].join("");
                    else
                        dispo = ['attachment; filename="', path.basename(filepath), '"'].join("");
                } else {
                    dispo = "attachment";
                }
                res.setHeader("Content-Disposition", dispo);
            }

            // Set short caching headers for non-downloads
            if (!download) {
                res.setHeader("Cache-Control", "private, max-age=30");
                cache.files[filepath] = crypto.createHash("md5").update(String(stats.mtime)).digest("hex");
                res.setHeader("Etag", cache.files[filepath]);
            }

            res.setHeader("Content-Type", mime.lookup(filepath));
            res.setHeader("Content-Length", stats.size);

            fs.createReadStream(filepath, {bufferSize: 4096}).pipe(res);
        } else {
            if (error.code === "ENOENT")
                res.statusCode = 404;
            else if (error.code === "EACCES")
                res.statusCode = 403;
            else
                res.statusCode = 500;
            res.end();
            if (error) log.error(error);
        }
    });

    log.info(req, res);
}

//-----------------------------------------------------------------------------
function handleUploadRequest(req, res) {
    var busboy, opts,
        done = false,
        files = [],
        cookie = getCookie(req.headers.cookie);

    req.query = qs.parse(req.url.substring("/upload?".length));
    log.info(req, res, "Upload started");

    // FEATURE: Check permissions
    if (!clients[cookie] && !config.noLogin) {
        res.statusCode = 500;
        res.setHeader("Content-Type", "text/plain");
        res.end();
        log.info(req, res);
        return;
    }

    opts = { headers: req.headers, fileHwm: 1024 * 1024, limits: {fieldNameSize: 255, fieldSize: 10 * 1024 * 1024}};

    if (config.maxFileSize > 0) opts.limits.fileSize = config.maxFileSize;
    busboy = new Busboy(opts);


    busboy.on("file", function (fieldname, file, filename) {
        var dstRelative = filename ? decodeURIComponent(filename) : fieldname,
            dst = path.join(config.filesDir, req.query.to, dstRelative),
            tmp = path.join(config.tempDir, crypto.createHash("md5").update(String(dst)).digest("hex"));

        log.info(req, res, "Receiving: " + dstRelative);
        files[dstRelative] = {
            src: tmp,
            dst: decodeURIComponent(dst)
        };

        file.pipe(fs.createWriteStream(tmp, { mode: mode.file}));
    });

    busboy.on("filesLimit", function () {
        closeConnection();
    });

    busboy.on("finish", function () {
        var names = Object.keys(files);
        done = true;
        while (names.length > 0) {
            (function (name) {
                fs.stat(files[name].dst, function (error) {
                    if (error) { // File doesn't exist
                        fs.stat(path.dirname(files[name].dst), function (error) {
                            if (error) { // Dir doesn't exist
                                mkdirp.sync(path.dirname(files[name].dst), mode.dir);
                            }
                            moveFile(files[name].src, files[name].dst);
                        });
                    } else {
                        if (req.query.r === "true") { // Rename option from the client
                            (function (src, dst) {
                                utils.getNewPath(dst, function (newDst) {
                                    moveFile(src, newDst);
                                });
                            })(files[name].src, files[name].dst);

                        } else {
                            moveFile(files[name].src, files[name].dst);
                        }
                    }
                });
            })(names.pop());
        }
        closeConnection();

        function moveFile(src, dst) {
            fs.rename(src, dst, function (err) {
                if (err) log.error(err);
            });
        }
    });

    req.on("close", function () {
        if (!done) log.info(req, res, "Upload cancelled");
        closeConnection();
    });

    req.pipe(busboy);

    function closeConnection() {
        res.statusCode = 200;
        res.setHeader("Content-Type", "text/plain");
        res.setHeader("Connection", "close");
        res.end();
        send(clients[cookie].ws, JSON.stringify({ type : "UPLOAD_DONE", vId : req.query.vId }));
    }
}

//-----------------------------------------------------------------------------
// Read a path, return type and info
// @callback : function (error, info)
function readPath(root, callback) {
    fs.stat(addFilePath(root), function (error, stats) {
        if (error) {
            callback(error);
        } else if (stats.isFile()) {
            callback(null, {
                type: "f",
                size: stats.size,
                mtime: stats.mtime.getTime() || 0,
                mime: mime.lookup(path.basename(root))
            });
        } else if (stats.isDirectory()) {
            callback(null, {
                type: "d",
                size: 0,
                mtime: stats.mtime.getTime() || 0
            });
        } else {
            callback(new Error("Path neither directory or file!"));
        }
    });
}
//-----------------------------------------------------------------------------
// Update a directory's content
function updateDirectory(root, callback) {
    fs.readdir(addFilePath(root), function (error, files) {
        var dirContents = {}, fileNames;
        if (error) log.error(error);
        if (!files || files.length === 0) {
            dirs[root] = dirContents;
            callback();
            return;
        }
        fileNames = files;
        files = files.map(function (entry) { return root + "/" + entry; });
        async.map(files, readPath, function (err, results) {
            var i = fileNames.length;
            while (i > -1) {
                if (results[i]) {
                    dirContents[fileNames[i]] = results[i];
                }
                i--;
            }
            dirs[root] = dirContents;
            callback();
            generateDirSizes(root, dirContents, callback);
        });
    });
}

function generateDirSizes(root, dirContents, callback) {
    var tmpDirs = [];
    Object.keys(dirContents).forEach(function (dir) {
        if (dirContents[dir].type === "d") tmpDirs.push(addFilePath(root + "/" + dir));
    });
    if (tmpDirs.length === 0) return;

    async.map(tmpDirs, du, function (err, results) {
        results.forEach(function (result, i) {
            dirs[root][path.basename(tmpDirs[i])].size = result;
        });
        callback(true);
    });
}

//-----------------------------------------------------------------------------
// Get a directory's size (the sum of all files inside it)
// TODO: caching of results
function du(dir, callback) {
    fs.stat(dir, function (error, stat) {
        if (error) { return callback(error); }
        if (!stat) return callback(null, 0);
        if (!stat.isDirectory()) return callback(null, stat.size);
        fs.readdir(dir, function (error, list) {
            if (error) return callback(error);
            async.map(list.map(function (f) { return path.join(dir, f); }), function (f, callback) { return du(f, callback); },
                function (error, sizes) {
                    callback(error, sizes && sizes.reduce(function (p, s) {
                        return p + s;
                    }, stat.size));
                }
            );
        });
    });
}

//-----------------------------------------------------------------------------
// Create a zip file from a directory and stream it to a client
function streamArchive(req, res, type) {
    var zipPath = addFilePath(decodeURIComponent(req.url.substring(4))), archive, dispo;
    fs.stat(zipPath, function (err, stats) {
        if (err) {
            log.error(err);
        } else if (stats.isDirectory()) {
            res.statusCode = 200;

            if (req.headers["user-agent"] && req.headers["user-agent"].indexOf("MSIE") > 0)
                dispo = ['attachment; filename="', encodeURIComponent(path.basename(zipPath)), '.zip"'].join("");
            else
                dispo = ['attachment; filename="', path.basename(zipPath), '.zip"'].join("");

            res.setHeader("Content-Type", mime.lookup(type));
            res.setHeader("Content-Disposition", dispo);
            res.setHeader("Transfer-Encoding", "chunked");
            log.info(req, res);
            log.info("Streaming zip of /", req.url.substring(4));

            archive = archiver(type, {zlib: { level: config.zipLevel }});
            archive.on("error", function (error) { log.error(error); });
            archive.pipe(res);
            archive.append(null, { name: path.basename(zipPath) + '/' });
            archive.bulk([
                { expand: true, cwd: zipPath, src: ["**/*", "**/.*", "**/.*/**"], dest: path.basename(zipPath) }
            ]);
            archive.finalize();
        } else {
            res.statusCode = 404;
            res.end();
            log.info(req, res);
        }
    });
}

//-----------------------------------------------------------------------------
// Argument handler
function handleArguments() {
    var args = process.argv.slice(2), option = args[0];
    config = cfg(path.join(__dirname, "config.json"));

    if (option === "list" && args.length === 1) {
        readDB();
        log.simple(["Active Users: "].concat(chalk.magenta(Object.keys(db.users).join(", "))).join(""));
        process.exit(0);
    } else if (option === "add" && args.length === 3) {
        readDB();
        process.exit(addOrUpdateUser(args[1], args[2], true));
    } else if (option === "del" && args.length === 2) {
        readDB();
        process.exit(delUser(args[1]));
    } else if (option === "version" || option === "-v" || option === "--version") {
        log.simple(version);
        process.exit(0);
    } else {
        printUsage(1);
    }

    function printUsage(exitCode) {
        log.simple(log.usage);
        process.exit(exitCode);
    }
}

//-----------------------------------------------------------------------------
// Read and validate the user database
function readDB() {
    var dbString = "",
        doWrite  = false;
    try {
        dbString = String(fs.readFileSync(config.db));
        db = JSON.parse(dbString);

        // Create sub-objects in case they aren't here
        if (Object.keys(db).length !== 3) doWrite = true;
        if (!db.users) db.users = {};
        if (!db.sessions) db.sessions = {};
        if (!db.shortlinks) db.shortlinks = {};
    } catch (error) {
        if (error.code === "ENOENT" || /^\s*$/.test(dbString)) {
            db = {users: {}, sessions: {}, shortlinks: {}};

            // Recreate DB file in case it doesn't exist / is empty
            log.simple("Creating ", chalk.magenta(path.basename(config.db)), "...");
            doWrite = true;
        } else {
            log.error("Error readinxg ", config.db, "\n", util.inspect(error));
            process.exit(1);
        }
    }

    // Write a new DB if necessary
    if (doWrite) writeDB();

    // Allow user creation when no users exist.
    firstRun = Object.keys(db.users).length < 1;
}

//-----------------------------------------------------------------------------
// Add a user to the database
function addOrUpdateUser(user, password, privileged) {
    var salt = crypto.randomBytes(4).toString("hex"),
        isNew = !db.users[user];
    db.users[user] = {
        hash: utils.getHash(password + salt + user) + "$" + salt,
        privileged: privileged
    };
    writeDB();
    if (isCLI) log.simple(chalk.magenta(user), " successfully ", isNew ? "added." : "updated.");
    return 1;
}

//-----------------------------------------------------------------------------
// Remove a user from the database
function delUser(user) {
    if (db.users[user]) {
        delete db.users[user];
        writeDB();
        if (isCLI) log.simple(chalk.magenta(user), " successfully removed.");
        return 0;
    } else {
        if (isCLI) log.simple(chalk.magenta(user), " does not exist!");
        return 1;
    }
}

//-----------------------------------------------------------------------------
// Check if user/password is valid
function isValidUser(user, pass) {
    var parts;
    if (db.users[user]) {
        parts = db.users[user].hash.split("$");
        if (parts.length === 2 && parts[0] === utils.getHash(pass + parts[1] + user))
            return true;
    }
    return false;
}

//-----------------------------------------------------------------------------
// Cookie functions
function getCookie(cookie) {
    var cookies,
        session = "";
    if (cookie) {
        cookies = cookie.split("; ");
        cookies.forEach(function (c) {
            if (new RegExp("^" + cookieName + ".*").test(c)) {
                session = c.substring(cookieName.length + 1);
            }
        });
        for (var savedsession in db.sessions) {
            if (savedsession === session) {
                db.sessions[session].lastSeen = Date.now();
                return session;
            }
        }
    }
    return false;
}

function freeCookie(req, res) {
    var dateString = new Date(Date.now() + 31536000000).toUTCString(),
        sessionID  = crypto.randomBytes(32).toString("base64");

    res.setHeader("Set-Cookie", cookieName + "=" + sessionID + ";expires=" + dateString + ";path=/");
    db.sessions[sessionID] = {privileged : true, lastSeen : Date.now()};
    writeDB();
}

function createCookie(req, res, postData) {
    var priv, dateString,
        sessionID = crypto.randomBytes(32).toString("base64");

    priv = db.users[postData.username].privileged;
    if (postData.check === "on") {
        // Create a semi-permanent cookie
        dateString = new Date(Date.now() + 31536000000).toUTCString();
        res.setHeader("Set-Cookie", cookieName + "=" + sessionID + ";expires=" + dateString + ";path=/");
    } else {
        // Create a single-session cookie
        res.setHeader("Set-Cookie", cookieName + "=" + sessionID + ";path=/");
    }
    db.sessions[sessionID] = {privileged : priv, lastSeen : Date.now()};
    writeDB();
}

// Clean inactive sessions after 1 month of inactivity, and check their age hourly
setInterval(cleanUpSessions, 60 * 60 * 1000);
function cleanUpSessions() {
    Object.keys(db.sessions).forEach(function (session) {
        if (!db.sessions[session].lastSeen || (Date.now() - db.sessions[session].lastSeen >= 2678400000)) {
            delete db.sessions[session];
        }
    });
}

// Clean up Etag cache hourly
setInterval(cleanUpEtags, 60 * 60 * 1000);
function cleanUpEtags() {
    cache.files = {};
}

//-----------------------------------------------------------------------------
// Watch the CSS files for debugging
function watchCSS() {
    resources.css.forEach(function (file) {
        fs.watch(path.join(__dirname, file), updateCSS);
    });
}

//-----------------------------------------------------------------------------
// Update the debug CSS cache and send it to the client(s)
function updateCSS() {
    var temp = "";
    resources.css.forEach(function (file) {
        temp += fs.readFileSync(path.join(__dirname, file)).toString("utf8") + "\n";
    });
    cssCache = ap("last 2 versions").process(temp).css;
    Object.keys(clients).forEach(function (cookie) {
        var data = JSON.stringify({
            "type"  : "UPDATE_CSS",
            "css"   : cssCache
        });
        if (clients[cookie].ws && clients[cookie].ws.readyState === 1) {
            clients[cookie].ws.send(data, function (error) {
                if (error) log.error(error);
            });
        }
    });
}

//-----------------------------------------------------------------------------
// Various helper functions
function writeDB()         { fs.writeFileSync(config.db, JSON.stringify(db, null, 4)); }
function getResPath(name)  { return path.join(__dirname + "/res/", name); }
// removeFilePath is intentionally not an inverse to the add function
function addFilePath(p)    { return utils.fixPath(config.filesDir + p); }
function removeFilePath(p) { return utils.fixPath("/" + utils.fixPath(p).replace(utils.fixPath(config.filesDir), "")); }

//-----------------------------------------------------------------------------
// Process signal and events
process
    .on("SIGINT",  function () { shutdown("SIGINT");  })
    .on("SIGQUIT", function () { shutdown("SIGQUIT"); })
    .on("SIGTERM", function () { shutdown("SIGTERM"); })
    .on("uncaughtException", function (error) {
        log.error("=============== Uncaught exception! ===============");
        log.error(error.stack);
    });

//-----------------------------------------------------------------------------
function shutdown(signal) {
    var count = 0;
    if (!ready) process.exit(0);
    log.simple("Received " + signal + " - Shutting down...");
    Object.keys(clients).forEach(function (client) {
        if (!clients[client] || !clients[client].ws) return;
        if (clients[client].ws.readyState < 2) {
            count++;
            clients[client].ws.close(1001);
        }
    });

    if (count > 0) log.simple("Closed " + count + " active WebSocket" + (count > 1 ? "s" : ""));

    cleanupTemp(false, function () {
        cleanUpSessions();
        writeDB();
        process.exit(0);
    });
}<|MERGE_RESOLUTION|>--- conflicted
+++ resolved
@@ -63,7 +63,6 @@
     cssCache     = null,
     firstRun     = null,
     ready        = false,
-    hasServer    = null,
     cookieName   = "s",
     isCLI        = (process.argv.length > 2 && process.argv[2] !== "--color"),
     mode         = {file: "644", dir: "755"},
@@ -107,14 +106,10 @@
 var droppy = module.exports = function (options) {
     var droppyWSPort = 89
     init(options);
-<<<<<<< HEAD
     setupSocket({port:droppyWSPort});
-=======
-
->>>>>>> 4eca8956
     return function (req, res, next) {
         var method = req.method.toUpperCase();
-        if (!hasServer && req.socket.server) setupSocket(req.socket.server); // May not be compatible with Express
+        //if (!hasServer && req.socket.server) setupSocket(req.socket.server); // May not be compatible with Express
         if (!ready) { // Show a simple self-reloading loading page during startup
             res.statusCode = 503;
             res.end("<!DOCTYPE html><html><head></head><body><h2>Just a second! droppy is starting up...<h2><script>window.setTimeout(function(){window.location.reload()},500)</script></body></html>");
@@ -480,10 +475,7 @@
     }
 
     server.on("listening", function () {
-<<<<<<< HEAD
         setupSocket({server : server});
-=======
->>>>>>> 4eca8956
         if (config.debug) watchCSS();
         log.simple("Listening on ", chalk.cyan(server.address().address),
                    ":", chalk.blue(server.address().port));
@@ -506,14 +498,8 @@
 
 //-----------------------------------------------------------------------------
 // WebSocket functions
-<<<<<<< HEAD
 function setupSocket(options) {
     var wss = new Wss(options);
-=======
-function setupSocket(server) {
-    hasServer = true;
-    var wss = new Wss({server: server});
->>>>>>> 4eca8956
     if (config.keepAlive > 0) {
         setInterval(function () {
             Object.keys(wss.clients).forEach(function (client) {

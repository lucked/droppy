--- conflicted
+++ resolved
@@ -392,15 +392,9 @@
                     vId = msg.vId;
                 switch (msg.type) {
                 case "REQUEST_UPDATE":
-<<<<<<< HEAD
+                    if (!isPathSane(msg.data, true)) return log.log(log.socket(remoteIP, remotePort), " Invalid update request: " + msg.data);
                     client.v[vId] = {
                         directory: msg.data
-=======
-                    if (!isPathSane(msg.data, true)) return log.log(log.socket(remoteIP, remotePort), " Invalid update request: " + msg.data);
-                    clients[cookie] = {
-                        directory: msg.data,
-                        ws: ws
->>>>>>> aa3e5742
                     };
                     readDirectory(client.v[vId].directory, function () {
                         sendFiles(cookie, vId, "UPDATE_FILES");
@@ -511,13 +505,8 @@
                     });
                     break;
                 case "SWITCH_FOLDER":
-<<<<<<< HEAD
-                    if (!/^\//.test(msg.data) || /^(\.+)$/.test(msg.data)) return;
+                    if (!isPathSane(msg.data, true)) return log.log(log.socket(remoteIP, remotePort), " Invalid directory switch request: " + msg.data);
                     client.v[vId].directory = msg.data;
-=======
-                    if (!isPathSane(msg.data, true)) return log.log(log.socket(remoteIP, remotePort), " Invalid directory switch request: " + msg.data);
-                    clients[cookie].directory = msg.data;
->>>>>>> aa3e5742
                     updateWatchers(msg.data, function (ok) {
                         // Send client back to root in case the requested directory can't be read
                         if (!ok) client.v[vId].directory = "/";
@@ -550,12 +539,8 @@
                     break;
                 case "ZERO_FILES":
                     msg.data.forEach(function (file) {
-<<<<<<< HEAD
+                        if (!isPathSane(file)) return log.log(log.socket(remoteIP, remotePort), " Invalid empty file creation request: " + file);
                         var p = addFilePath(client.v[vId].directory === "/" ? "/" : client.v[vId].directory + "/") + decodeURIComponent(file);
-=======
-                        if (!isPathSane(file)) return log.log(log.socket(remoteIP, remotePort), " Invalid empty file creation request: " + file);
-                        var p = addFilePath(clients[cookie].directory === "/" ? "/" : clients[cookie].directory + "/") + decodeURIComponent(file);
->>>>>>> aa3e5742
                         wrench.mkdirSyncRecursive(path.dirname(p), mode.dir);
                         fs.writeFileSync(p, "", {mode: mode.file});
                         log.log(log.socket(remoteIP, remotePort), " Received: " + removeFilePath(p).substring(1));

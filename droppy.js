#!/bin/env node
/* ----------------------------------------------------------------------------
                          droppy - file server on node
                      https://github.com/silverwind/droppy
 ------------------------------------------------------------------------------
 Copyright (c) 2012 - 2014 silverwind

 Permission is hereby granted, free of charge, to any person obtaining a copy
 of this software and associated documentation files (the "Software"), to deal
 in the Software without restriction, including without limitation the rights
 to use, copy, modify, merge, publish, distribute, sublicense, and/or sell
 copies of the Software, and to permit persons to whom the Software is
 furnished to do so, subject to the following conditions:

 The above copyright notice and this permission notice shall be included in all
 copies or substantial portions of the Software.

 THE SOFTWARE IS PROVIDED "AS IS", WITHOUT WARRANTY OF ANY KIND, EXPRESS OR
 IMPLIED, INCLUDING BUT NOT LIMITED TO THE WARRANTIES OF MERCHANTABILITY,
 FITNESS FOR A PARTICULAR PURPOSE AND NONINFRINGEMENT. IN NO EVENT SHALL THE
 AUTHORS OR COPYRIGHT HOLDERS BE LIABLE FOR ANY CLAIM, DAMAGES OR OTHER
 LIABILITY, WHETHER IN AN ACTION OF CONTRACT, TORT OR OTHERWISE, ARISING FROM,
 OUT OF OR IN CONNECTION WITH THE SOFTWARE OR THE USE OR OTHER DEALINGS IN THE
 SOFTWARE.
 --------------------------------------------------------------------------- */
"use strict";

(function () {
    var
        // Libraries
        utils    = require("./lib/utils.js"),
        log      = require("./lib/log.js"),
        cfg      = require("./lib/config.js"),
        tpls     = require("./lib/dottemplates.js"),
        // Modules
        archiver = require("archiver"),
        async    = require("async"),
        ap       = require("autoprefixer"),
        cpr      = require("cpr"),
        Busboy   = require("busboy"),
        chalk    = require("chalk"),
        crypto   = require("crypto"),
        fs       = require("graceful-fs"),
        http     = require("http"),
        mime     = require("mime"),
        mkdirp   = require("mkdirp"),
        path     = require("path"),
        qs       = require("querystring"),
        rimraf   = require("rimraf"),
        util     = require("util"),
        Wss      = require("ws").Server,
        zlib     = require("zlib"),
        // Variables
        version   = require("./package.json").version,
        cmPath    = "node_modules/codemirror/",
        templateList = ["views/directory.dotjs", "views/document.dotjs", "views/media.dotjs", "options.dotjs"],
        cache     = {},
        clients   = {},
        db        = {},
        dirs      = {},
        watchers  = {},
        config    = null,
        cssCache  = null,
        firstRun  = null,
        ready     = false,
        isCLI     = (process.argv.length > 2 && process.argv[2] !== "--color"),
        mode      = {file: "644", dir: "755"},
        resources = {
            css  : [cmPath + "lib/codemirror.css", "src/style.css", "src/sprites.css"],
            js   : ["node_modules/jquery/dist/jquery.js", "src/client.js", cmPath + "lib/codemirror.js"],
            html : ["src/base.html", "src/auth.html", "src/main.html"],
            templates : []
        };

    // Argument handler
    if (isCLI) handleArguments();

    console.log([
            "....__..............................\n",
            ".--|  |----.-----.-----.-----.--.--.\n",
            "|  _  |   _|  _  |  _  |  _  |  |  |\n",
            "|_____|__| |_____|   __|   __|___  |\n",
            ".................|__|..|__|..|_____|\n",
        ].join("").replace(/\./gm, chalk.black("."))
                  .replace(/\_/gm, chalk.magenta("_"))
                  .replace(/\-/gm, chalk.magenta("-"))
                  .replace(/\|/gm, chalk.magenta("|"))
    );
    log.simple(chalk.blue("droppy "), chalk.green(version), " running on ",
               chalk.blue("node "), chalk.green(process.version.substring(1), "\n"));

    config = cfg(path.join(process.cwd(), "config.json"));
    log.init(config);
    fs.MAX_OPEN = config.maxOpen;
    log.useTimestamp = config.timestamps;

    // Read user/sessions from DB and check if its the first run
    readDB();
    firstRun = Object.keys(db.users).length < 1;

    // Listen but show an loading page until ready
    createListener();

    // Copy/Minify JS, CSS and HTML content
    prepareContent();

    // Prepare to get up and running
    cacheResources(config.resDir, function () {
        prepareSVG(function () {
            setupDirectories(function () {
                cleanupLinks();
                ready = true;
                log.simple("Ready for requests!");
            });
        });
    });

    //-----------------------------------------------------------------------------
    // Read JS/CSS/HTML client resources, minify them, and write them to /res
    function prepareContent() {
        var out = { css : "", js  : "" },
            compiledList = ["base.html", "auth.html", "main.html", "client.js", "style.css"],
            matches = { resource: 0, compiled: 0 },
            resourceList;

        // Add Templates
        templateList.forEach(function (relPath) {
            resources.templates.push("src/templates/" + relPath);
        });
        // CodeMirror Addons
        ["selection/active-line.js", "selection/mark-selection.js", "search/searchcursor.js", "edit/matchbrackets.js"].forEach(function (relPath) {
            resources.js.push(cmPath + "addon/" + relPath);
        });
        // CodeMirror Modes
        ["css/css.js", "coffeescript/coffeescript.js", "javascript/javascript.js", "xml/xml.js", "htmlmixed/htmlmixed.js", "jade/jade.js",
         "markdown/markdown.js", "php/php.js"].forEach(function (relPath) {
            resources.js.push(cmPath + "mode/" + relPath);
        });
        // CodeMirror Modes
        resources.js.push(cmPath + "keymap/sublime.js");
        // CodeMirror Themes
        ["mdn-like.css", "xq-light.css", "base16-dark.css"].forEach(function (relPath) {
            resources.css.push(cmPath + "theme/" + relPath);
        });

        resourceList = utils.flatten(resources);

        // Intialize the CSS cache when debugging
        if (config.debug) updateCSS();

        // Check if we to actually need to recompile resources
        resourceList.forEach(function (file) {
            try {
                if (crypto.createHash("md5").update(fs.readFileSync(file)).digest("base64") === db.resourceHashes[file])
                    matches.resource++;
                else return;
            } catch (error) { return; }
        });
        compiledList.forEach(function (file) {
            try {
                if (fs.statSync(getResPath(file)))
                    matches.compiled++;
                else return;
            } catch (error) { return; }
        });
        if (matches.resource === resourceList.length &&
            matches.compiled === compiledList.length &&
            db.resourceDebug !== undefined &&
            db.resourceDebug === config.debug) {
            return;
        }

        // Read resources
        var resourceData = {};
        for (var type in resources) {
            if (resources.hasOwnProperty(type)) {
                resourceData[type] = resources[type].map(function read(file) {
                    var data;
                    try {
                        data = fs.readFileSync(file).toString("utf8");
                    } catch (error) {
                        log.error("Error reading " + file + ":\n", error);
                        process.exit(1);
                    }
                    return data;
                });
            }
        }

        // Concatenate CSS and JS
        log.simple("Minifying resources...");
        resourceData.css.forEach(function (data) {
            out.css += data + "\n";
        });

        resourceData.js.forEach(function (data) {
            // Append a semicolon to each javascript file to make sure it's
            // properly terminated. The minifier afterwards will take care of
            // any double-semicolons and whitespace.
            out.js += data + ";\n";
        });

        out.js += "(function (){var t = window.t || {fn:{},views:{}};";
        resourceData.templates.forEach(function (data, index) {
            // Produce the doT functions
            out.js += tpls.produceFunction("t." + templateList[index].replace(/\.dotjs$/,'').replace(/[\\\/]/,'.'), data);
        });
        out.js += ";window.t = t;}());";

        // Add CSS vendor prefixes
        out.css = ap("last 2 versions").process(out.css).css;
        // Minify CSS
        out.css = new require("clean-css")({keepSpecialComments : 0}).minify(out.css);
        // Minify JS
        if (!config.debug)
            out.js = require("uglify-js").minify(out.js, {
                fromString: true,
                compress: {
                    unsafe: true,
                    screw_ie8: true
                }
            }).code;

        // Prepare HTML
        try {
            var index = 0;
            resourceData.html.forEach(function (data) {
                var name = path.basename(resources.html[index]);
                // Minify HTML by removing tabs, CRs and LFs
                fs.writeFileSync(getResPath(path.basename(name)), data.replace(/\n^\s*/gm, "").replace("{{version}}", version));
                index++;
            });
            fs.writeFileSync(getResPath("client.js"), out.js);
            fs.writeFileSync(getResPath("style.css"), out.css);
        } catch (error) {
            log.error("Error writing resources:\n", error);
            process.exit(1);
        }

        // Save the hashes of all compiled files
        resourceList.forEach(function (file) {
            if (!db.resourceHashes) db.resourceHashes = {};
            db.resourceHashes[file] = crypto.createHash("md5").update(fs.readFileSync(file)).digest("base64");
            db.resourceDebug = config.debug; // Save the state of the last resource compilation
        });
        writeDB();
    }

    //-----------------------------------------------------------------------------
    // Set up the directory
    function setupDirectories(callback) {
        cleanupTemp(true, function () {
            try {
                mkdirp.sync(config.filesDir, mode.dir);
                mkdirp.sync(config.incomingDir, mode.dir);
            } catch (error) {
                log.error("Unable to create directories:");
                log.error(error);
                process.exit(1);
            }

            if (config.demoMode) {
                cleanupForDemo(function schedule() {
                    callback();
                    setTimeout(cleanupForDemo, 60 * 60 * 1000, schedule);
                });
            } else {
                callback();
            }
        });
    }

    //-----------------------------------------------------------------------------
    // Restore the files directory to an initial state for the demo mode
    function cleanupForDemo(callback) {
        var oldWatched, currentWatched;
        oldWatched = [];
        currentWatched = Object.keys(watchers);
        if (currentWatched.length > 0) {
            oldWatched = currentWatched;
            currentWatched.forEach(function (dir) {
                watchers[dir].close();
                delete watchers[dir];
            });
        }
        log.simple("Cleaning up files and adding samples...");
        cpr(__dirname, config.filesDir, {
            deleteFirst: true,
            overwrite: true,
            filter: /(files|db\.json|config\.json|\.git|temp)/
        }, function (err) {
            if (err) log.error(err);
            log.simple("Cleaning done.");
            callback();
        });

    }
    //-----------------------------------------------------------------------------
    // Clean up the directory for incoming files
    function cleanupTemp(initial, callback) {
        rimraf(config.incomingDir, function (error) {
            if (!initial) return callback();
            if (error) {
                log.simple("Error cleaning up temporary directories:");
                log.error(error);
                process.exit(1);
            }
            callback();
        });
    }

    //-----------------------------------------------------------------------------
    // Clean up our shortened links by removing links to nonexistant files
    function cleanupLinks() {
        var linkcount = 0, cbcount = 0;
        for (var link in db.shortlinks) {
            if (db.shortlinks.hasOwnProperty(link)) {
                linkcount++;
                (function (shortlink, location) {
                    fs.stat(path.join(config.filesDir, location), function (error, stats) {
                        cbcount++;
                        if (!stats || error) {
                            delete db.shortlinks[shortlink];
                        }
                        if (cbcount === linkcount) {
                            writeDB();
                        }
                    });
                })(link, db.shortlinks[link]);
            }
        }
    }

    //-----------------------------------------------------------------------------
    // Bind to listening port
    function createListener() {
        var server, key, cert, ca;
        if (!config.useTLS) {
            server = http.createServer(onRequest);
        } else {
            try {
                key = fs.readFileSync(config.tls.key);
                cert = fs.readFileSync(config.tls.cert);
                if (config.tls.ca.length) {
                    if (Array.isArray(config.tls.ca))
                        ca = config.tls.ca;
                    else if (typeof config.tls.ca === "string")
                        ca = [config.tls.ca];
                    ca = ca.map(function read(file) { return fs.readFileSync(file); });
                }
            } catch (error) {
                log.error("Couldn't read required TLS keys or certificates. See `tls` section of config.json.\n\n", util.inspect(error));
                process.exit(1);
            }

            var mod = config.useSPDY ? require("spdy").server : require("tls");

            // TLS options
            // TODO: Harden the cipher suite
            var options = {
                key              : key,
                cert             : cert,
                ca               : ca,
                honorCipherOrder : true,
                ciphers          : "ECDHE-RSA-AES256-SHA:AES256-SHA:RC4-SHA:RC4:HIGH:!MD5:!aNULL:!EDH:!AESGCM",
                secureProtocol   : "SSLv23_server_method",
                NPNProtocols     : []
            };

            mod.CLIENT_RENEG_LIMIT = 0; // No client renegotiation

            // Protocol-specific options
            if (config.useSPDY) options.windowSize = 1024 * 1024;

            server = new mod.Server(options, http._connectionListener);
            server.httpAllowHalfOpen = false;
            server.timeout = 120000;

            server.on("request", function (req, res) {
                if (config.useHSTS)
                    res.setHeader("Strict-Transport-Security", "max-age=31536000");
                onRequest(req, res);
            });

            server.on("clientError", function (err, conn) {
                conn.destroy();
            });

            // TLS session resumption
            var sessions = {};

            server.on("newSession", function (id, data) {
                sessions[id] = data;
            });

            server.on("resumeSession", function (id, callback) {
                callback(null, (id in sessions) ? sessions[id] : null);
            });
        }

        server.on("listening", function () {
            setupSocket(server);
            if (config.debug) watchCSS();
            log.simple("Listening on ", chalk.cyan(server.address().address),
                       ":", chalk.blue(server.address().port));
        });

        server.on("error", function (error) {
            if (error.code === "EADDRINUSE")
                log.simple("Failed to bind to ", chalk.cyan(config.listenHost), chalk.red(":"),
                          chalk.blue(config.listenPort), chalk.red(". Address already in use.\n"));
            else if (error.code === "EACCES")
                log.simple("Failed to bind to ", chalk.cyan(config.listenHost), chalk.red(":"),
                          chalk.blue(config.listenPort), chalk.red(". Need permission to bind to ports < 1024.\n"));
            else
                log.error(error);
            process.exit(1);
        });

        server.listen(config.listenPort);
    }

    //-----------------------------------------------------------------------------
    // GET/POST handler
    function onRequest(req, res) {
        if (!ready) {
            res.statusCode = 503;
            res.end("droppy starting up...");
            return;
        }
        switch (req.method.toUpperCase()) {
        case "GET":
            handleGET(req, res);
            break;
        case "POST":
            handlePOST(req, res);
            break;
        case "OPTIONS":
            res.setHeader("Allow", "GET,POST,OPTIONS");
            res.end("\n");
            log.info(req, res);
            break;
        default:
            res.statusCode = 405;
            res.end("\n");
            log.info(req, res);
        }
    }

    //-----------------------------------------------------------------------------
    // WebSocket functions
    function setupSocket(server) {
        var wss = new Wss({server : server});
        if (config.keepAlive > 0) {
            setInterval(function () {
                for (var client in wss.clients)
                    if (wss.clients.hasOwnProperty(client))
                        wss.clients[client].send("ping");
            }, config.keepAlive);
        }
        wss.on("connection", function (ws) {
            var cookie = getCookie(ws.upgradeReq.headers.cookie);

            if (!cookie && !config.noLogin) {
                ws.close(4000);
                log.info(ws, null, "Unauthorized WebSocket connection closed.");
                return;
            } else {
                log.info(ws, null, "WebSocket [", chalk.green("connected"), "] ");
                clients[cookie] = { views: [], ws: ws };
            }
            ws.on("message", function (message) {
                if (message === "pong") return;
                var msg = JSON.parse(message),
                    vId = msg.vId;

                if (msg.type !== "SAVE_FILE") // Don't log these as they spam the file contents into the log
                    log.debug(ws, null, chalk.magenta("RECV "), message);

                switch (msg.type) {
                case "REQUEST_SETTINGS":
                    send(clients[cookie].ws, JSON.stringify({ type : "SETTINGS", vId : vId, settings: {
                        debug: config.debug,
                        demoMode: config.demoMode,
                        noLogin: config.noLogin,
                        maxFileSize: config.maxFileSize
                    }}));
                    break;
                case "REQUEST_UPDATE":
                    if (!utils.isPathSane(msg.data)) return log.info(ws, null, "Invalid update request: " + msg.data);
                    if (!clients[cookie]) clients[cookie] = { views: [], ws: ws }; // This can happen when the server restarts
                    readPath(msg.data, function (error, info) {
                        if (error) {
                            return log.info(ws, null, "Non-existing update request: " + msg.data);
                        } else if (info.type === "f") {
                            clients[cookie].views[vId] = {};
                            clients[cookie].views[vId].file = path.basename(msg.data);
                            clients[cookie].views[vId].directory = path.dirname(msg.data);
                            send(clients[cookie].ws, JSON.stringify({
                                type: "UPDATE_BE_FILE",
                                file: clients[cookie].views[vId].file,
                                folder: clients[cookie].views[vId].directory,
                                isFile: true,
                                vId: vId,
                            }));
                        } else {
                            clients[cookie].views[vId] = {};
                            clients[cookie].views[vId].file = null;
                            clients[cookie].views[vId].directory = msg.data;
                            updateDirectory(clients[cookie].views[vId].directory, function (sizes) {
                                sendFiles(cookie, vId, "UPDATE_DIRECTORY", sizes);
                            });
                            updateWatchers(clients[cookie].views[vId].directory, function (success) {
                                // Send client back to / in case the directory can't be read
                                if (!success) {
                                    updateDirectory("/", function (sizes) {
                                        sendFiles(cookie, vId, "UPDATE_DIRECTORY", sizes);
                                    });
                                }
                            });
                        }
                    });
                    break;
                case "DESTROY_VIEW":
                    clients[cookie].views[vId] = null;
                    checkWatchedDirs();
                    break;
                case "REQUEST_SHORTLINK":
                    if (!utils.isPathSane(msg.data)) return log.info(ws, null, "Invalid shortlink request: " + msg.data);
                    // Check if we already have a link for that file
                    for (var link in db.shortlinks) {
                        if (db.shortlinks[link] === msg.data) {
                            sendLink(cookie, link);
                            return;
                        }
                    }
                    // Get a pseudo-random n-character lowercase string. The characters
                    // "l", "1", "i", o", "0" characters are skipped for easier communication of links.
                    var chars = "abcdefghjkmnpqrstuvwxyz23456789";
                    do {
                        link = "";
                        while (link.length < config.linkLength)
                            link += chars.charAt(Math.floor(Math.random() * chars.length));
                    } while (db.shortlinks[link]); // In case the RNG generates an existing link, go again
                    log.info(ws, null, "Shortlink created: " + link + " -> " + msg.data);
                    db.shortlinks[link] = msg.data;
                    sendLink(cookie, link);
                    writeDB();
                    break;
                case "DELETE_FILE":
                    log.info(ws, null, "Deleting: " + msg.data.substring(1));
                    if (!utils.isPathSane(msg.data)) return log.info(ws, null, "Invalid file deletion request: " + msg.data);
                    msg.data = addFilePath(msg.data);
                    fs.stat(msg.data, function (error, stats) {
                        if (error) {
                            log.error("Error getting stats to delete " + msg.data);
                            log.error(error);
                        } else if (stats) {
                            if (stats.isFile())
                                deleteFile(msg.data);
                            else if (stats.isDirectory())
                                deleteDirectory(msg.data);
                        }
                    });
                    break;
                case "SAVE_FILE":
                    log.info(ws, null, "Saving: " + msg.data.to.substring(1));
                    if (!utils.isPathSane(msg.data.to)) return log.info(ws, null, "Invalid save request: " + msg.data);
                    msg.data.to = addFilePath(msg.data.to);
                    fs.stat(msg.data.to, function (error) {
                        if (error && error.code !== "ENOENT") {
                            log.error("Error saving " + msg.data.to);
                            log.error(error);
                            send(clients[cookie].ws, JSON.stringify({ vId: vId, type: "ERROR", text: "Error saving " + msg.data.to + ": " + error}));
                        } else {
                            fs.writeFile(msg.data.to, msg.data.value, function (error) {
                                if (error) {
                                    log.error("Error writing " + msg.data.to);
                                    log.error(error);
                                    sendSaveStatus(cookie, vId, 1); // Save failed
                                } else {
                                    sendSaveStatus(cookie, vId, 0); // Save successful
                                }
                            });
                        }
                    });
                    break;
                case "CLIPBOARD":
                    if (!utils.isPathSane(msg.data.from)) return log.info(ws, null, "Invalid clipboard source: " + msg.data.from);
                    if (!utils.isPathSane(msg.data.to)) return log.info(ws, null, "Invalid clipboard destination: " + msg.data.to);
                    if (msg.data.to.indexOf(msg.data.from + "/") !== -1 && msg.data.to !== msg.data.from) {
                        log.error("Can't copy directory into itself");
                        send(clients[cookie].ws, JSON.stringify({ vId: vId, type: "ERROR", text: "Can't copy directory into itself."}));
                        return;
                    }
                    msg.data.from = addFilePath(msg.data.from);
                    msg.data.to = addFilePath(msg.data.to);
                    // In case source and destination are the same, append a number to the file/foldername
                    utils.getNewPath(msg.data.to, function (newPath) {
                        doClipboard(msg.data.type, msg.data.from, newPath);
                    });
                    break;
                case "CREATE_FOLDER":
                    if (!utils.isPathSane(msg.data)) return log.info(ws, null, "Invalid directory creation request: " + msg.data);
                    mkdirp(addFilePath(msg.data), mode.dir, function (error) {
                        if (error) log.error(error);
                        log.info(ws, null, "Created: ", msg.data);
                    });
                    break;
                case "RENAME":
                    // Disallow whitespace-only and empty strings in renames
                    if (!utils.isPathSane(msg.data.new) || /^\s*$/.test(msg.data.to) || msg.data.to === "") {
                        log.info(ws, null, "Invalid rename request: " + msg.data.new);
                        send(clients[cookie].ws, JSON.stringify({ type: "ERROR", text: "Invalid rename request"}));
                        return;
                    }
                    fs.rename(addFilePath(msg.data.old), addFilePath(msg.data.new), function (error) {
                        if (error) log.error(error);
                        log.info(ws, null, "Renamed: ", msg.data.old, " -> ", msg.data.new);
                    });
                    break;
                case "GET_USERS":
                    if (db.sessions[cookie].privileged) {
                        sendUsers(cookie);
                    } else {
                        // Send an empty user list so the client know not to display the management options
                        send(clients[cookie].ws, JSON.stringify({ type : "USER_LIST", users : {} }));
                    }
                    break;
                case "UPDATE_USER":
                    var name = msg.data.name, pass = msg.data.pass;
                    if (!db.sessions[cookie].privileged) return;
                    if (pass === "") {
                        if (!db.users[name]) return;
                        delUser(msg.data.name);
                        log.info(ws, null, "Deleted user: ", chalk.magenta(name));
                        sendUsers(cookie);
                    } else {
                        var isNew = !db.users[name];
                        addOrUpdateUser(name, pass, msg.data.priv);
                        if (isNew)
                            log.info(ws, null, "Added user: ", chalk.magenta(name));
                        else
                            log.info(ws, null, "Updated user: ", chalk.magenta(name));
                        sendUsers(cookie);
                    }
                    if (db.sessions[cookie].privileged) sendUsers(cookie);
                    break;
                case "ZERO_FILES":
                    msg.data.forEach(function (file) {
                        var cbCalled = 0, cbFired = 0;
                        if (!utils.isPathSane(file)) return log.info(ws, null, "Invalid empty file creation request: " + file);
                        cbCalled++;
                        mkdirp(path.dirname(addFilePath(file)), mode.dir, function () {
                            fs.writeFile(addFilePath(file), "", {mode: mode.file}, function () {
                                log.info(ws, null, "Received: " + file.substring(1));
                                if (++cbFired === cbCalled) send(clients[cookie].ws, JSON.stringify({ type : "UPLOAD_DONE", vId : vId }));
                            });
                        });
                    });
                    break;
                }
            });

            ws.on("close", function (code) {
                var reason;
                if (code === 4001) {
                    reason = "(Logged out)";
                    delete db.sessions[cookie];
                    writeDB();
                } else if (code === 1001) {
                    reason = "(Going away)";
                    delete clients[cookie];
                }
                log.info(ws, null, "WebSocket [", chalk.red("disconnected"), "] ", reason || "(Code: " + (code || "none")  + ")");
            });

            ws.on("error", function (error) {
                log.error(error);
            });
        });
    }

    //-----------------------------------------------------------------------------
    // Send a file list update
    function sendFiles(cookie, vId, eventType, sizes) {
        if (!clients[cookie].views[vId] || !clients[cookie] || !clients[cookie].ws || !clients[cookie].ws._socket) return;
        var dir = clients[cookie].views[vId].directory,
            data = {
                vId    : vId,
                type   : eventType,
                folder : dir,
                data   : dirs[dir]
            };
        if (sizes) data.sizes = true;
        send(clients[cookie].ws, JSON.stringify(data));
    }

    //-----------------------------------------------------------------------------
    // Send a file link to a client
    function sendLink(cookie, link) {
        if (!clients[cookie] || !clients[cookie].ws) return;
        send(clients[cookie].ws, JSON.stringify({
            type : "SHORTLINK",
            link : link
        }));
    }

    //-----------------------------------------------------------------------------
    // Send a list of users on the server
    function sendUsers(cookie) {
        if (!clients[cookie] || !clients[cookie].ws) return;
        var userlist = {};
        for (var user in db.users) {
            if (db.users.hasOwnProperty(user)) {
                userlist[user] = db.users[user].privileged || false;
            }
        }
        send(clients[cookie].ws, JSON.stringify({
            type  : "USER_LIST",
            users : userlist
        }));
    }

    //-----------------------------------------------------------------------------
    // Send status of a file save
    function sendSaveStatus(cookie, vId, status) {
        if (!clients[cookie] || !clients[cookie].ws) return;
        send(clients[cookie].ws, JSON.stringify({
            type   : "SAVE_STATUS",
            vId    : vId,
            status : status
        }));
    }

    //-----------------------------------------------------------------------------
    // Do the actual sending
    function send(ws, data) {
        (function queue(ws, data, time) {
            if (time > 1000) return; // in case the socket hasn't opened after 1 second, cancel the sending
            if (ws && ws.readyState === 1) {
                if (config.logLevel === 3) {
                    var debugData = JSON.parse(data);
                    if (debugData.type === "UPDATE_DIRECTORY")
                        debugData.data = {"...": "..."};
                    log.debug(ws, null, chalk.green("SEND "), JSON.stringify(debugData));
                }
                ws.send(data, function (error) {
                    if (error) log.error(error);
                });
            } else {
                setTimeout(queue, 50, ws, data, time + 50);
            }
        })(ws, data, 0);
    }
    //-----------------------------------------------------------------------------
    // Perform clipboard operation, copy/paste or cut/paste
    function doClipboard(type, from, to) {
        fs.stat(from, function (error, stats) {
            if (error) logError(error);
            if (stats && !error) {
                if (type === "cut") {
                    fs.rename(from, to, logError);
                } else {
                    if (stats.isFile()) {
                        copyFile(from, to, logError);
                    } else if (stats.isDirectory()) {
                        cpr(from, to, {deleteFirst: false, overwrite: true, confirm: true}, logError);
                    }
                }
            }
        });
        function logError(error) {
            if (!error) return;
            if (type === "cut")
                log.error("Error moving from \"" + from + "\" to \"" + to + "\"");
            else  {
                if (error === "no files to copy") {
                    mkdirp(to);
                } else {
                    log.error("Error copying from \"" + from + "\" to \"" + to + "\"");
                }
            }
            log.error(error);
        }
    }
    //-----------------------------------------------------------------------------
    // Copy a file from one location to another quickly
    // snippet from: http://stackoverflow.com/a/14387791/2096729
    function copyFile(from, to, cb) {
        var cbCalled = false;
        from = fs.createReadStream(from);
        from.on("error", function (err) {
            done(err);
        });

        to = fs.createWriteStream(to);
        to.on("error", function (err) {
            done(err);
        });
        to.on("close", function () {
            done();
        });
        from.pipe(to);

        function done(err) {
            if (!cbCalled) {
                cb(err);
                cbCalled = true;
            }
        }
    }

    //-----------------------------------------------------------------------------
    // Delete a file
    function deleteFile(file) {
        fs.unlink(file, function (error) {
            if (error) log.error(error);
        });
    }

    //-----------------------------------------------------------------------------
    // Delete a directory recursively
    function deleteDirectory(directory) {
        rimraf.sync(directory);
        checkWatchedDirs();
    }

    //-----------------------------------------------------------------------------
    // Watch the directory for changes and send them to the appropriate clients.
    function createWatcher(directory) {
        var dir = removeFilePath(directory), watcher, clientsToUpdate, client;
        log.debug(chalk.green("Adding Watcher: ") + dir);
        watcher = fs.watch(directory, utils.throttle(function () {
            log.debug("Watcher detected update for ", chalk.blue(dir));
            clientsToUpdate = [];
            for (var cookie in clients) {
                if (clients.hasOwnProperty(cookie)) {
                    client = clients[cookie];
                    client.views.forEach(function (view, vId) {
                        if (view && view.directory === dir && view.file === null) {
                            clientsToUpdate.push({cookie: cookie, vId: vId});
                        }
                    });
                }
            }
            if (clientsToUpdate.length > 0) {
                updateDirectory(dir, function (sizes) {
                    clientsToUpdate.forEach(function (cl) {
                        sendFiles(cl.cookie, cl.vId, "UPDATE_DIRECTORY", sizes);
                    });
                });
            }
        }, config.readInterval, { leading: true, trailing: false }));
        watcher.on("error", function (error) {
            log.error("Error trying to watch ", dir, "\n", error);
        });
        watchers[dir] = watcher;
    }

    //-----------------------------------------------------------------------------
    // Watch given directory
    function updateWatchers(newDir, callback) {
        if (!watchers[newDir]) {
            newDir = addFilePath(newDir);
            fs.stat(newDir, function (error, stats) {
                if (error || !stats) {
                    // Requested Directory can't be read
                    checkWatchedDirs();
                    if (callback) callback(false);
                } else {
                    // Directory is okay to be read
                    createWatcher(newDir);
                    checkWatchedDirs();
                    if (callback) callback(true);
                }
            });
        } else {
            if (callback) callback(true);
        }
    }

    //-----------------------------------------------------------------------------
    // Check if we need the other active watchers
    function checkWatchedDirs() {
        var neededDirs = {};
        for (var cookie in clients) {
            if (clients.hasOwnProperty(cookie)) {
                var client = clients[cookie];
                client.views.forEach(function (view, vId) {
                    if (view && view.directory && view.file === null) {
                        neededDirs[client.views[vId].directory] = true;
                    }
                });
            }
        }
        for (var directory in watchers) {
            if (!neededDirs[directory]) {
                log.debug(chalk.red("Removing Watcher: ") + directory);
                watchers[directory].close();
                delete watchers[directory];
            }
        }
    }

    //-----------------------------------------------------------------------------
    // Read resources and store them in the cache object
    function cacheResources(dir, callback) {
        var relPath, fileData, fileTime, cbCalled = 0, cbFired = 0;
        cache.res = {};

        dir = dir.substring(0, dir.length - 1); // Strip trailing slash
        utils.walkDirectory(dir, false, function (error, results) {
            if (error) log.error(error);
            results.forEach(function (fullPath) {
                relPath = fullPath.substring(dir.length + 1);
                try {
                    fileData = fs.readFileSync(fullPath);
                    fileTime = fs.statSync(fullPath).mtime;
                } catch (error) {
                    log.error("Unable to read resource", error);
                    process.exit(1);
                }

                cache.res[relPath] = {};
                cache.res[relPath].data = fileData;
                cache.res[relPath].etag = crypto.createHash("md5").update(String(fileTime)).digest("hex");
                cache.res[relPath].mime = mime.lookup(fullPath);
                if (/.*(js|css|html)$/.test(path.basename(fullPath))) {
                    (function (filePath, data) {
                        cbCalled++;
                        zlib.gzip(data, function (error, gzipped) {
                            if (error) log.error(error);
                            cache.res[filePath].gzipData = gzipped;
                            if (++cbFired === cbCalled)
                                callback();
                        });
                    })(relPath, cache.res[relPath].data);
                }
            });
        });
    }

    //-----------------------------------------------------------------------------
    // prepare SVGs
    function prepareSVG(callback) {
        cache.res.svg = {};
        try {
            var svgDir = config.srcDir + "svg/", svgData = {};
            fs.readdirSync(config.srcDir + "svg/").forEach(function (name) {
                svgData[name.slice(0, name.length - 4)] = fs.readFileSync(path.join(svgDir, name), "utf8");
            });
            cache.res.svg.data = JSON.stringify(svgData);
            zlib.gzip(new Buffer(cache.res.svg.data, "utf-8"), function (error, gzipped) {
                cache.res.svg.gzipData = gzipped;
                cache.res.svg.etag = crypto.createHash("md5").update(String(new Date())).digest("hex");
                callback();
            });
        } catch (error) {
            log.error("Error processing SVGs: ",  error);
            process.exit(1);
        }
    }

    //-----------------------------------------------------------------------------
    function handleGET(req, res) {
        var URI = decodeURIComponent(req.url), isAuth = false;
        req.time = Date.now();

        if (config.noLogin && !getCookie(req.headers.cookie)) freeCookie(req, res);
        if (getCookie(req.headers.cookie) || config.noLogin)
            isAuth = true;

        if (URI === "/" || URI === "//") {
            handleResourceRequest(req, res, "base.html");
        } else if (/^\/!\/content/.test(URI)) {
            if (isAuth) {
                res.setHeader("X-Page-Type", "main");
                handleResourceRequest(req, res, "main.html");
            } else if (firstRun) {
                res.setHeader("X-Page-Type", "firstrun");
                handleResourceRequest(req, res, "auth.html");
            } else {
                res.setHeader("X-Page-Type", "auth");
                handleResourceRequest(req, res, "auth.html");
            }
        } else if (/^\/!\/svg/.test(URI)) {
            handleResourceRequest(req, res, "svg");
        } else if (/^\/!\/null/.test(URI)) {
            res.statusCode = 200;
            res.setHeader("Content-Type", "text/html; charset=utf-8");
            res.setHeader("Content-Length", 0);
            res.end();
            log.info(req, res);
            return;
        } else if (/^\/!\//.test(URI)) {
            handleResourceRequest(req, res, req.url.substring(3));
        } else if (/^\/~\//.test(URI) || /^\/\$\//.test(URI)) {
            handleFileRequest(req, res, true);
        } else if (/^\/_\//.test(URI)) {
            handleFileRequest(req, res, false);
        } else if (/^\/~~\//.test(URI)) {
            streamArchive(req, res, "zip");
        } else if (URI === "/favicon.ico") {
            handleResourceRequest(req, res, "favicon.ico");
        } else {
            if (!isAuth) {
                res.statusCode = 301;
                res.setHeader("Location", "/");
                res.end();
                log.info(req, res);
                return;
            }

            // Check if client is going to a path directly
            fs.stat(path.join(config.filesDir, URI), function (error) {
                if (!error) {
                    handleResourceRequest(req, res, "base.html");
                } else {
                    log.error(error);
                    res.statusCode = 301;
                    res.setHeader("Location", "/");
                    res.end();
                    log.info(req, res);
                }
            });
        }
    }

    //-----------------------------------------------------------------------------
    var blocked = [];
    function handlePOST(req, res) {
        var URI = decodeURIComponent(req.url), body = "";
        if (/^\/upload/.test(URI)) {
            if (!getCookie(req.headers.cookie)) {
                res.statusCode = 401;
                res.end();
                log.info(req, res);
            }
            handleUploadRequest(req, res);
        } else if (URI === "/login") {
            // Throttle login attempts to 1 per second
            if (blocked.indexOf(req.socket.remoteAddress) >= 0) {
                res.setHeader("Content-Type", "text/html; charset=utf-8");
                res.end();
                return;
            }
            blocked.push(req.socket.remoteAddress);
            (function (ip) {
                setTimeout(function () {
                    blocked.pop(ip);
                }, 1000);
            })(req.socket.remoteAddress);

            req.on("data", function (data) { body += data; });
            req.on("end", function () {
                var postData = qs.parse(body);
                if (isValidUser(postData.username, postData.password)) {
                    createCookie(req, res, postData);
                    endReq(req, res, true);
                    log.info(req, res, "User ", postData.username, chalk.green(" authenticated"));
                } else {
                    endReq(req, res, false);
                    log.info(req, res, "User ", postData.username, chalk.red(" unauthorized"));
                }
            });
        } else if (URI === "/adduser" && firstRun) {
            req.on("data", function (data) { body += data; });
            req.on("end", function () {
                var postData = qs.parse(body);
                if (postData.username !== "" && postData.password !== "") {
                    addOrUpdateUser(postData.username, postData.password, true);
                    createCookie(req, res, postData);
                    firstRun = false;
                    endReq(req, res, true);
                } else {
                    endReq(req, res, false);
                }
            });
        } else {
            res.statusCode = 404;
            res.end();
        }

        function endReq(req, res, success) {
            res.statusCode = success ? 202 : 401;
            res.setHeader("Content-Type", "text/plain");
            res.setHeader("Content-Length", 0);
            res.end();
            log.info(req, res);
        }
    }

    //-----------------------------------------------------------------------------
    function handleResourceRequest(req, res, resourceName) {

        // Shortcut for CSS debugging when no Websocket is available
        if (config.debug && resourceName === "style.css") {
            res.statusCode = 200;
            res.setHeader("Content-Type", "text/css; charset=utf-8");
            res.setHeader("Cache-Control", "private, no-cache, no-transform, no-store");
            res.setHeader("Content-Length", Buffer.byteLength(cssCache, "utf8"));
            res.end(cssCache);
            log.info(req, res);
            return;
        }

        // Regular resource handling
        if (cache.res[resourceName] === undefined) {
            res.statusCode = 404;
            res.end();
        } else {
            if ((req.headers["if-none-match"] || "") === cache.res[resourceName].etag) {
                res.statusCode = 304;
                res.end();
            } else {
                res.statusCode = 200;

                // Disallow framing except when debugging
                if (!config.debug) res.setHeader("X-Frame-Options", "DENY");

                if (req.url === "/") {
                    // Set the IE10 compatibility mode
                    if (req.headers["user-agent"] && req.headers["user-agent"].indexOf("MSIE") > 0)
                        res.setHeader("X-UA-Compatible", "IE=Edge, chrome=1");
                } else if (/^\/content\//.test(req.url)) {
                    // Don't ever cache /content since its data is dynamic
                    res.setHeader("Cache-Control", "private, no-cache, no-transform, no-store");
                } else if (resourceName === "favicon.ico") {
                    // Set a long cache on the favicon, as some browsers seem to request them constantly
                    res.setHeader("Cache-Control", "max-age=7257600");
                } else {
                    // All other content can be cached
                    res.setHeader("ETag", cache.res[resourceName].etag);
                }

                if (/.+\.(js|css|html)$/.test(resourceName))
                    res.setHeader("Content-Type", cache.res[resourceName].mime + "; charset=utf-8");
                else
                    res.setHeader("Content-Type", cache.res[resourceName].mime);

                if (resourceName === "svg")
                    res.setHeader("Content-Type", "text/plain" + "; charset=utf-8");

                var acceptEncoding = req.headers["accept-encoding"] || "";
                if (/\bgzip\b/.test(acceptEncoding) && cache.res[resourceName].gzipData !== undefined) {
                    res.setHeader("Content-Encoding", "gzip");
                    res.setHeader("Content-Length", cache.res[resourceName].gzipData.length);
                    res.setHeader("Vary", "Accept-Encoding");
                    res.end(cache.res[resourceName].gzipData);
                } else {
                    res.setHeader("Content-Length", cache.res[resourceName].data.length);
                    res.end(cache.res[resourceName].data);
                }
            }
        }
        log.info(req, res);
    }

    //-----------------------------------------------------------------------------
    function handleFileRequest(req, res, download) {
        var URI = decodeURIComponent(req.url).substring(3), shortLink, dispo, filepath;

        // Check for a shortlink
        if (/^\/\$\//.test(req.url) && db.shortlinks[URI] && URI.length  === config.linkLength)
            shortLink = db.shortlinks[URI];

        // Validate the cookie for the remaining requests
        if (!getCookie(req.headers.cookie) && !shortLink) {
            res.statusCode = 301;
            res.setHeader("Location", "/");
            res.end();
            log.info(req, res);
            return;
        }

        filepath = shortLink ? addFilePath(shortLink) : addFilePath("/" + URI);

        if (filepath) {
            var mimeType = mime.lookup(filepath);

            fs.stat(filepath, function (error, stats) {
                if (!error && stats) {
                    res.statusCode = 200;
                    if (download) {
                        if (shortLink) {
                            // IE 10/11 can't handle an UTF-8 Content-Dispotsition header, so we encode it
                            if (req.headers["user-agent"] && req.headers["user-agent"].indexOf("MSIE") > 0)
                                dispo = ['attachment; filename="', encodeURIComponent(path.basename(filepath)), '"'].join("");
                            else
                                dispo = ['attachment; filename="', path.basename(filepath), '"'].join("");
                        } else {
                            dispo = "attachment";
                        }
                        res.setHeader("Content-Disposition", dispo);
                    }
                    res.setHeader("Content-Type", mimeType);
                    res.setHeader("Content-Length", stats.size);
                    log.info(req, res);
                    fs.createReadStream(filepath, {bufferSize: 4096}).pipe(res);
                } else {
                    if (error.code === "ENOENT")
                        res.statusCode = 404;
                    else if (error.code === "EACCES")
                        res.statusCode = 403;
                    else
                        res.statusCode = 500;
                    res.end();
                    log.info(req, res);
                    if (error)
                        log.error(error);
                }
            });
        }
    }

    //-----------------------------------------------------------------------------
    function handleUploadRequest(req, res) {
        var busboy, opts, done = false, files = [], cookie = getCookie(req.headers.cookie);

        req.query = qs.parse(req.url.substring("/upload?".length));
        log.info(req, res, "Upload started");

        // FEATURE: Check permissions
        if (!clients[cookie] && !config.noLogin) {
            res.statusCode = 500;
            res.setHeader("Content-Type", "text/plain");
            res.end();
            log.info(req, res);
            return;
        }

        opts = { headers: req.headers, fileHwm: 1024 * 1024, limits: {fieldNameSize: 255, fieldSize: 10 * 1024 * 1024}};

        if (config.maxFileSize > 0) opts.limits.fileSize = config.maxFileSize;
        busboy = new Busboy(opts);


        busboy.on("file", function (fieldname, file, filename) {
            var dstRelative = filename ? decodeURIComponent(filename) : fieldname,
                dst = path.join(config.filesDir, req.query.to, dstRelative),
                tmp = path.join(config.incomingDir, crypto.createHash("md5").update(String(dst)).digest("hex"));

            log.info(req, res, "Receiving: " + dstRelative);
            files[dstRelative] = {
                src: tmp,
                dst: decodeURIComponent(dst)
            };

            file.pipe(fs.createWriteStream(tmp, { mode: mode.file}));
        });

        busboy.on("filesLimit", function () {
            closeConnection();
        });

        busboy.on("finish", function () {
            done = true;
            var names = Object.keys(files);
            while (names.length > 0) {
                (function (name) {
                    fs.stat(files[name].dst, function (error) {
                        if (error) { // File doesn't exist
                            fs.stat(path.dirname(files[name].dst), function (error) {
                                if (error) { // Dir doesn't exist
                                    mkdirp.sync(path.dirname(files[name].dst), mode.dir);
                                }
                                moveFile(files[name].src, files[name].dst);
                            });
                        } else {
                            if (req.query.r === "true") { // Rename option from the client
                                (function (src, dst) {
                                    utils.getNewPath(dst, function (newDst) {
                                        moveFile(src, newDst);
                                    });
                                })(files[name].src, files[name].dst);

                            } else {
                                moveFile(files[name].src, files[name].dst);
                            }
                        }
                    });
                })(names.pop());
            }
            closeConnection();

            function moveFile(src, dst) {
                fs.rename(src, dst, function (err) {
                    if (err) log.error(err);
                });
            }
        });

        req.on("close", function () {
            if (!done) log.info(req, res, "Upload cancelled");
            closeConnection();
        });

        req.pipe(busboy);

        function closeConnection() {
            res.statusCode = 200;
            res.setHeader("Content-Type", "text/plain");
            res.setHeader("Connection", "close");
            res.end();
            send(clients[cookie].ws, JSON.stringify({ type : "UPLOAD_DONE", vId : req.query.vId }));
        }
    }

    //-----------------------------------------------------------------------------
    // Read a path, return type and info
    // @callback : function (error, info)
    function readPath(root, callback) {
        fs.stat(addFilePath(root), function (error, stats) {
            if (error) {
                callback(error);
            } else if (stats.isFile()) {
                callback(null, {
                    type: "f",
                    size: stats.size,
                    mtime: stats.mtime.getTime() || 0,
                    mime: mime.lookup(path.basename(root))
                });
            } else if (stats.isDirectory()) {
                callback(null, {
                    type: "d",
                    size: 0,
                    mtime: stats.mtime.getTime() || 0
                });
            } else {
                callback(new Error("Path neither directory or file!"));
            }
        });
    }
    //-----------------------------------------------------------------------------
    // Update a directory's content
    function updateDirectory(root, callback) {
        fs.readdir(addFilePath(root), function (error, files) {
            var dirContents = {}, fileNames;
            if (error) log.error(error);
            if (!files || files.length === 0) {
                dirs[root] = dirContents;
                callback();
                return;
            }
            fileNames = files;
            files = files.map(function (entry) { return root + "/" + entry; });
            async.map(files, readPath, function (err, results) {
                var i = fileNames.length;
                while (i > -1) {
                    if (results[i]) {
                        dirContents[fileNames[i]] = results[i];
                    }
                    i--;
                }
                dirs[root] = dirContents;
                callback();
                generateDirSizes(root, dirContents, callback);
            });
        });
    }

    function generateDirSizes(root, dirContents, callback) {
        var tmpDirs = [];
        Object.keys(dirContents).forEach(function (dir) {
            if (dirContents[dir].type === "d") tmpDirs.push(addFilePath(root + "/" + dir));
        });
        if (tmpDirs.length === 0) return;

        async.map(tmpDirs, du, function (err, results) {
            for (var i = 0, l = results.length; i < l; i++)
                dirs[root][path.basename(tmpDirs[i])].size = results[i];
            callback(true);
        });
    }

    //-----------------------------------------------------------------------------
    // Get a directory's size (the sum of all files inside it)
    // TODO: caching of results
    function du(dir, callback) {
        fs.stat(dir, function (error, stat) {
            if (error) { return callback(error); }
            if (!stat) return callback(null, 0);
            if (!stat.isDirectory()) return callback(null, stat.size);
            fs.readdir(dir, function (error, list) {
                if (error) return callback(error);
                async.map(list.map(function (f) { return path.join(dir, f); }), function (f, callback) { return du(f, callback); },
                    function (error, sizes) {
                        callback(error, sizes && sizes.reduce(function (p, s) {
                            return p + s;
                        }, stat.size));
                    }
                );
            });
        });
    }

    //-----------------------------------------------------------------------------
    // Create a zip file from a directory and stream it to a client
    function streamArchive(req, res, type) {
        var zipPath = addFilePath(decodeURIComponent(req.url.substring(4))), archive, paths, next, dispo;
        fs.stat(zipPath, function (err, stats) {
            if (err) {
                log.error(err);
            } else if (stats.isDirectory()) {
                res.statusCode = 200;

                if (req.headers["user-agent"] && req.headers["user-agent"].indexOf("MSIE") > 0)
                    dispo = ['attachment; filename="', encodeURIComponent(path.basename(zipPath)), '.zip"'].join("");
                else
                    dispo = ['attachment; filename="', path.basename(zipPath), '.zip"'].join("");

                res.setHeader("Content-Type", mime.lookup(type));
                res.setHeader("Content-Disposition", dispo);
                res.setHeader("Transfer-Encoding", "chunked");
                log.info(req, res, "Creating zip of /", req.url.substring(4));

                archive = archiver(type, {zlib: { level: config.zipLevel }});
                archive.on("error", function (error) { log.error(error); });

                next = function (currentPath) {
                    if (currentPath[currentPath.length - 1] !== "/")
                        archive.file(currentPath, {name: removeFilePath(currentPath)});
                    else
                        archive.append("", { name: removeFilePath(currentPath) });
                };

                archive.on("entry", function () {
                    if (paths.length)
                        next(paths.pop());
                    else
                        archive.finalize();
                });
                archive.pipe(res);

                utils.walkDirectory(zipPath, true, function (error, foundPaths) {
                    if (error) log.error(error);
                    paths = foundPaths.filter(function (s) { return s !== ""; });
                    if (paths.length === 0) {
                        archive.append("", { name: "Empty" });
                    } else {
                        next(paths.pop());
                    }

                });
            } else {
                res.statusCode = 404;
                res.end();
                log.info(req, res);
            }
        });
    }

    //-----------------------------------------------------------------------------
    // Argument handler
    function handleArguments() {
        var args = process.argv.slice(2), option = args[0];
        config = cfg(path.join(process.cwd(), "config.json"));

        if (option === "list" && args.length === 1) {
            readDB();
            log.simple(["Active Users: "].concat(chalk.magenta(Object.keys(db.users).join(", "))).join(""));
            process.exit(0);
        } else if (option === "add" && args.length === 3) {
            readDB();
            process.exit(addOrUpdateUser(args[1], args[2], true));
        } else if (option === "del" && args.length === 2) {
            readDB();
            process.exit(delUser(args[1]));
        } else if (option === "version" || option === "-v" || option === "--version") {
            log.simple(version);
            process.exit(0);
        } else {
            printUsage(1);
        }

        function printUsage(exitCode) {
            log.simple(log.usage);
            process.exit(exitCode);
        }
    }

    //-----------------------------------------------------------------------------
    // Read and validate the user database
    function readDB() {
        var dbString = "";
        var doWrite = false;

        try {
            dbString = String(fs.readFileSync(config.db));
            db = JSON.parse(dbString);

            // Create sub-objects in case they aren't here
            if (Object.keys(db).length !== 3) doWrite = true;
            if (!db.users) db.users = {};
            if (!db.sessions) db.sessions = {};
            if (!db.shortlinks) db.shortlinks = {};
        } catch (error) {
            if (error.code === "ENOENT" || /^\s*$/.test(dbString)) {
                db = {users: {}, sessions: {}, shortlinks: {}};

                // Recreate DB file in case it doesn't exist / is empty
                log.simple("Creating ", chalk.magenta(path.basename(config.db)), "...");
                doWrite = true;
            } else {
                log.error("Error reading ", config.db, "\n", util.inspect(error));
                process.exit(1);
            }
        }

        // Write a new DB if necessary
        if (doWrite) writeDB();
    }

    //-----------------------------------------------------------------------------
    // Add a user to the database
    function addOrUpdateUser(user, password, privileged) {
        var salt = crypto.randomBytes(4).toString("hex"), isNew = !db.users[user];
        db.users[user] = {
            hash: utils.getHash(password + salt + user) + "$" + salt,
            privileged: privileged
        };
        writeDB();
        if (isCLI) log.simple(chalk.magenta(user), " successfully ", isNew ? "added." : "updated.");
        return 1;
    }

    //-----------------------------------------------------------------------------
    // Remove a user from the database
    function delUser(user) {
        if (db.users[user]) {
            delete db.users[user];
            writeDB();
            if (isCLI) log.simple(chalk.magenta(user), " successfully removed.");
            return 0;
        } else {
            if (isCLI) log.simple(chalk.magenta(user), " does not exist!");
            return 1;
        }
    }

    //-----------------------------------------------------------------------------
    // Check if user/password is valid
    function isValidUser(user, pass) {
        var parts;
        if (db.users[user]) {
            parts = db.users[user].hash.split("$");
            if (parts.length === 2 && parts[0] === utils.getHash(pass + parts[1] + user))
                return true;
        }
        return false;
    }

    //-----------------------------------------------------------------------------
    // Cookie functions

    var cookieName = "s", needToSave = false;

    function getCookie(cookie) {
        var session = "", cookies;
        if (cookie) {
            cookies = cookie.split("; ");
            cookies.forEach(function (c) {
                if (new RegExp("^" + cookieName + ".*").test(c)) {
                    session = c.substring(cookieName.length + 1);
                }
            });
            for (var savedsession in db.sessions) {
                if (db.sessions.hasOwnProperty(savedsession)) {
                    if (savedsession === session) {
                        db.sessions[session].lastSeen = Date.now();
                        needToSave = true;
                        return session;
                    }
                }
            }
        }
        return false;
    }

    function freeCookie(req, res) {
        var dateString = new Date(Date.now() + 31536000000).toUTCString(),
            sessionID  = crypto.randomBytes(32).toString("base64");

        res.setHeader("Set-Cookie", cookieName + "=" + sessionID + ";expires=" + dateString + ";path=/");
        db.sessions[sessionID] = {privileged : true, lastSeen : Date.now()};
        writeDB();
    }

    function createCookie(req, res, postData) {
        var sessionID = crypto.randomBytes(32).toString("base64"), priv, dateString;

        priv = db.users[postData.username].privileged;
        if (postData.check === "on") {
            // Create a semi-permanent cookie
            dateString = new Date(Date.now() + 31536000000).toUTCString();
            res.setHeader("Set-Cookie", cookieName + "=" + sessionID + ";expires=" + dateString + ";path=/");
        } else {
            // Create a single-session cookie
            res.setHeader("Set-Cookie", cookieName + "=" + sessionID + ";path=/");
        }
        db.sessions[sessionID] = {privileged : priv, lastSeen : Date.now()};
        writeDB();
    }

    // Clean inactive sessions after 1 month of inactivity, and check their age hourly
    setInterval(cleanUpSessions, 3600000);
    function cleanUpSessions() {
        for (var session in db.sessions) {
            if (db.sessions.hasOwnProperty(session)) {
                if (!db.sessions[session].lastSeen || (Date.now() - db.sessions[session].lastSeen >= 2678400000)) {
                    delete db.sessions[session];
                    needToSave = true;
                }
            }
        }
    }

    //-----------------------------------------------------------------------------
    // Watch the CSS files for debugging
    function watchCSS() {
        resources.css.forEach(function (file) {
            fs.watch(path.join(__dirname, file), utils.debounce(updateCSS), config.readInterval);
        });
    }

    //-----------------------------------------------------------------------------
    // Update the debug CSS cache and send it to the client(s)
    function updateCSS() {
        var temp = "";
        resources.css.forEach(function (file) {
            temp += fs.readFileSync(file).toString("utf8") + "\n";
        });
        cssCache = ap("last 2 versions").process(temp).css;
        for (var cookie in clients) {
            if (clients.hasOwnProperty(cookie)) {
                var data = JSON.stringify({
                    "type"  : "UPDATE_CSS",
                    "css"   : cssCache
                });
                if (clients[cookie].ws && clients[cookie].ws.readyState === 1) {
                    clients[cookie].ws.send(data, function (error) {
                        if (error) log.error(error);
                    });
                }
            }
        }
    }

    //-----------------------------------------------------------------------------
    // Various helper functions
    function writeDB()         { fs.writeFileSync(config.db, JSON.stringify(db, null, 4)); }

    function getResPath(name)  { return path.join(config.resDir, name); }
<<<<<<< HEAD
    // function getSrcPath(name)  { return path.join(config.srcDir, name); }
=======
>>>>>>> 47833e0d

    // removeFilePath is intentionally not an inverse to the add function
    function addFilePath(p)    { return utils.fixPath(config.filesDir + p); }
    function removeFilePath(p) { return utils.fixPath("/" + utils.fixPath(p).replace(utils.fixPath(config.filesDir), "")); }

    //-----------------------------------------------------------------------------
    // Process signal and events
    process
        .on("SIGINT",  function () { shutdown("SIGINT");  })
        .on("SIGQUIT", function () { shutdown("SIGQUIT"); })
        .on("SIGTERM", function () { shutdown("SIGTERM"); })
        .on("uncaughtException", function (error) {
            log.error("=============== Uncaught exception! ===============");
            log.error(error.stack);
        });

    //-----------------------------------------------------------------------------
    function shutdown(signal) {
        log.simple("Received " + signal + " - Shutting down...");
        var count = 0;
        for (var client in clients) {
            if (clients.hasOwnProperty(client)) {
                if (!clients[client] || !clients[client].ws) continue;
                if (clients[client].ws.readyState < 2) {
                    count++;
                    clients[client].ws.close(1001);
                }
            }
        }

        if (count > 0) log.simple("Closed " + count + " active WebSocket" + (count > 1 ? "s" : ""));

        cleanupTemp(false, function () {
            cleanUpSessions();
            writeDB();
            process.exit(0);
        });
    }
})();<|MERGE_RESOLUTION|>--- conflicted
+++ resolved
@@ -1652,10 +1652,6 @@
     function writeDB()         { fs.writeFileSync(config.db, JSON.stringify(db, null, 4)); }
 
     function getResPath(name)  { return path.join(config.resDir, name); }
-<<<<<<< HEAD
-    // function getSrcPath(name)  { return path.join(config.srcDir, name); }
-=======
->>>>>>> 47833e0d
 
     // removeFilePath is intentionally not an inverse to the add function
     function addFilePath(p)    { return utils.fixPath(config.filesDir + p); }
